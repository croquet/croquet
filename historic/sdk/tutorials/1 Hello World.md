--- conflicted
+++ resolved
@@ -34,11 +34,7 @@
 
 When we use Codepen, we simply include the same library by adding it in the Pen Settings
 
-<<<<<<< HEAD
 ![Codepen Settings](./HelloWorldCodepen.png)
-=======
-![Codepen Settings](assets/images/HelloWorldCodepen.png)
->>>>>>> 914c47d0
 
 ## Using a QR code in Codepen
 
