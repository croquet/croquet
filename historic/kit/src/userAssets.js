import * as THREE from 'three';
import JSZip from "jszip";
import { baseUrl, hashBuffer } from "@croquet/util/modules";
import SpatialPart from './modelParts/spatial';
import Tracking from './viewParts/tracking';
import Clickable from './viewParts/clickable';
import { makePointerSensitive, ignorePointer, PointerEvents } from "./viewParts/pointer";
import { ModelPart, ViewPart, ViewEvents } from './parts';
import SVGIcon from "./util/svgIcon";
import soundOn from "../assets/sound-on.svg";
import remoteHand from "../assets/pointing-hand.svg";

// @@ some (Bert-sanctioned) contortions needed to get the imports working.  all libraries (including inflate, needed for FBXLoader) were downloaded from https://github.com/mrdoob/three.js/tree/master/src/loaders and https://github.com/mrdoob/three.js/tree/master/examples/js/libs on 4 jun 2019
window.THREE = THREE;
const Zlib = require("../thirdparty/three/inflate.min").Zlib;
window.Zlib = Zlib;
require("../thirdparty/three/OBJLoader");
require("../thirdparty/three/ColladaLoader");
require("../thirdparty/three/OBJLoader");
require("../thirdparty/three/MTLLoader");
require("../thirdparty/three/GLTFLoader");
require("../thirdparty/three/LegacyGLTFLoader");
require("../thirdparty/three/FBXLoader");
require("../thirdparty/three/STLLoader");

// DRACOLoader is a bit more complicated
require("../thirdparty/three/DRACOLoader");
const DracoDecoderModule = require("../thirdparty/three/draco/gltf/draco_decoder");
THREE.DRACOLoader.setDecoderConfig({ type: 'js' });
THREE.DRACOLoader.decoderModulePromise = Promise.resolve({ decoder: DracoDecoderModule(THREE.DRACOLoader.decoderConfig) });
require("../thirdparty/three/SkeletonUtils"); // for cloning models with SkinnedMeshes
//THREE.DRACOLoader.setDecoderPath("http://localhost:8000/croquet/kit/thirdparty/draco/gltf/"); the standard way of pointing DRACOLoader to its decoders.  if we can figure out a way to work this in with Parcel

const BASE_URL = baseUrl('assets');
const makeBlobUrl = blobHash => `${BASE_URL}${blobHash}.blob`;

const MAX_IMPORT_FILES = 100; // reject any drop over this number
const MAX_IMPORT_MB = 100; // aggregate

const TOUCH = 'ontouchstart' in document.documentElement;

// adapted from arcos TImporter.
// handle the dragging in of one or more file or directory objects.
//    - a top-level - directly dragged-in - directory, only, is treated as potentially
//      defining a single object.
//    - all non-top-level directories (directories within a dragged-in directory) are treated
//      as potential asset resources only; their files' contents are read in, but no attempt
//      will be made to analyse the file types for loadability.
//    - for now, we don't have an equivalent of the TSlideShow that would be created if multiple objects are defined by whatever files are
//      dragged in - i.e., if the drag directly includes multiple files that are each of loadable
//      type (including obj, fbx etc); or if the drag includes one or more directories that
//      between them turn out to define more than one loadable object.
//    - a .zip file will be analysed in the same way as a directory.
export class AssetManager {
    constructor(frame) {
        this.frame = frame;
        this.assetCache = {};
        this.knownAssetURLs = {};
    }

    // ### NOT USED YET (what urls might we want to let users drag into croquet?)
    async handleStringDrop(string, overTObject) {
        const frame = this.frame;
        let urlObj;
        try { urlObj = new URL(string); }
        catch (e) { /* ignore */ }
        if (urlObj) {
            const anchorDef = urlObj.searchParams.get("anchor");
            if (anchorDef) {
                let initOptions;
                if (anchorDef.startsWith('x-comp.')) {
                    initOptions = { viewAnchorID: anchorDef };
                } else {
                    const pathSegments = anchorDef.split(":");
                    if (pathSegments.length > 1) {
                        const anchorRoomName = pathSegments.slice(0, pathSegments.length-1).join(":");
                        const anchorLocalName = pathSegments[pathSegments.length-1];
                        initOptions = { anchorRoomName, anchorLocalName };
                    }
                }

                if (initOptions) {
                    if (overTObject && overTObject.isPortal && overTObject.compositeObject) overTObject.addAction("specifyAnchor", initOptions);
                    else TPortal.makeSharedPortal(frame, initOptions);
                }
            }
        }
    }

    async handleFileDrop(items, roomModel, roomView) {
        // build one or more assetDescriptors: each an object { displayName, fileDict, loadType,
        // loadPaths } where fileDict is a dictionary mapping file paths (relative to the drop)
        // to file specs with blobs and hashes; loadType is a string that directs loading
        // to the appropriate import function; loadPaths is a dictionary mapping the
        // aliases used by the import functions to the corresponding file paths.
        const importSizeChecker = this.makeImportChecker();
        const specPromises = [];

        // a DataItemsList doesn't support forEach
        for (let i=0; i<items.length; i++) {
            const item = items[i];
            const entry =
                item.getAsEntry ? item.getAsEntry() :
                item.webkitGetAsEntry ? item.webkitGetAsEntry() :
                null;

            if (entry) {
                let specArrayPromise = Promise.resolve().then(() => importSizeChecker.withinLimits);

                if (entry.isDirectory) {
                    specArrayPromise = specArrayPromise.then(ok => ok
                        ? this.analyzeDirectory(entry, importSizeChecker)
                        : null
                        );
                } else {
                    // a single file
                    const file = item.getAsFile(); // getAsFile() is a method of DataTransferItem
                    const fileType = this.getFileType(file.name);
                    specArrayPromise = specArrayPromise.then(ok => ok
                        ? this.fetchSpecForDroppedFile(file, fileType).then(fileSpec => {
                            if (fileSpec && importSizeChecker.addItem(fileSpec)) {
                                fileSpec.path = file.name;
                                fileSpec.depth = 1;
                                return [fileSpec];
                            }
                            return null;
                            })
                        : null
                        );
                }
                specPromises.push(specArrayPromise);
            }
        }

        const specArrays = (await Promise.all(specPromises)).filter(Boolean); // filter out any nulls.
        this.displayAssets(specArrays, importSizeChecker, { roomModel, roomView });
    }

    // ###
    async simulateFileDrop(urls, options={}) {
        const importSizeChecker = this.makeImportChecker();
        const specPromises = [];
        urls.forEach(urlStr => {
            const specArrayPromise = Promise.resolve()
                .then(() => importSizeChecker.withinLimits)
                .then(ok => ok
                    ? this.fetchSpecForURL(urlStr).then(fileSpec => {
                        if (fileSpec && importSizeChecker.addItem(fileSpec)) {
                            fileSpec.depth = 1;
                            return [fileSpec];
                        }
                        return null;
                        })
                    : null);
            specPromises.push(specArrayPromise);
            });
        const specArrays = (await Promise.all(specPromises)).filter(Boolean); // filter out any nulls.
        const loadOptions = Object.assign({}, options, { roomModel, roomView }); // ###
        this.displayAssets(specArrays, importSizeChecker, loadOptions);
    }

    async displayAssets(specArrays, importSizeChecker, options={}) {
        if (!importSizeChecker.withinLimits) {
            this.frame.alert(importSizeChecker.limitReason, 5000); // ### and all other alerts
            return;
        }
        if (!specArrays.length) return; // empty for some reason other than overflow

        const assetDescriptors = (await Promise.all(specArrays.map(specs => this.deriveAssetDescriptor(specs)))).filter(Boolean); // unrecognised file type will give a null
        if (!assetDescriptors.length) return;

        // sort by displayName (name of the main file that will be loaded)
        if (assetDescriptors.length > 1) assetDescriptors.sort((a, b) => a.displayName < b.displayName ? -1 : a.displayName > b.displayName ? 1 : 0);
console.log(assetDescriptors.map(loadSpec => loadSpec.displayName));

        // from each assetDescriptor obtain one or more maker functions - functions that will
        // each make an object to be displayed in the world.
        // a spreadsheet with multiple sheets, for example, will provide a function for
        // each sheet.
        const makerFnArrays = await Promise.all(assetDescriptors.map(assetDescriptor => this.prepareMakerFunctions(assetDescriptor)));
        const makerFns = [];
        makerFnArrays.forEach(arr => { if (arr) makerFns.push(...arr); });
        if (makerFns.length === 0) return;

        const loadOptions = Object.assign({}, options); // @@ might want to add a loadRoomContentImmediately here??
        if (makerFns.length === 1) { // if just one object, it goes in a regular TWindow
            loadOptions.containment = 'window';
            makerFns[0](loadOptions);
        } else { // multiple objects are turned into slides in a TSlideShow
            // @@ we don't got no SlideShow yet
            if (false) {
                const slideShowOptions = { init: { slideShow: { title: "dropped files" } } };
                new ShareableComposite(this.frame, null, TSlideShow.compositionSpec(), slideShowOptions).readyPromise.then(slideShowComposite => {
                    const slideShow = slideShowComposite.components.slideShow;
                    loadOptions.containment = 'raw';
                    const slidePromises = makerFns.map(fn => fn(loadOptions));
                    Promise.all(slidePromises).then(slideComposites => {
                        let slideIndex = 0;
                        slideComposites.forEach(comp => {
                            if (comp) slideShow.slideFromComposite(comp, slideIndex++);
                            });
                        });
                    });
            }
        }
    }

    getFileType(fileName) {
        const fileExtensionTest = /\.([0-9a-z]+)(?=[?#])|(\.)(?:[\w]+)$/;
        const match = fileName.match(fileExtensionTest);
        return match ? match[0].toLowerCase() : "";
    }

    async fetchSpecForDroppedFile(file, fileType) {
        const reader = new FileReader();
        try {
            const buffer = await new Promise((resolve, reject) => {
                reader.onload = () => resolve(reader.result);
                reader.onerror = reject;
                reader.readAsArrayBuffer(file);
                });
            const mimeType = fileType === ".mp4" ? "video/mp4" : null; // so far, mp4 is the only case that seems to matter (in Safari); see fetchSharedBlob()
            return { name: file.name, type: fileType, blob: file, buffer, mimeType };
        } catch (e) {
            console.error(e);
            return null;
        }
    }

    async fetchSpecForURL(urlStr) {
        // NB: now returns a fileSpec with a buffer, suitable for a caller to hash iff
        // it decides to go ahead with the load
        const loader = new THREE.FileLoader();
        loader.setResponseType('arraybuffer');
        try {
            // NB: if the promise is rejected, the Chrome debugger will
            // treat it as an uncaught exception (despite the try/catch),
            // and will halt if halting on uncaught exceptions is enabled.
            const buffer = await new Promise((resolve, reject) => loader.load(urlStr, resolve, null, reject));
            const pathAndName = urlStr.match(/^(.*\/)?([^/]*)$/);
            const fileName = pathAndName[2], type = this.getFileType(fileName);
            return { path: urlStr, name: fileName, type, buffer };
        } catch (e) {
            console.warn(`error in loading ${urlStr}:`, e);
            return null;
        }
    }

    async analyzeDirectory(dirEntry, importSizeChecker) {
        // recursively examine the directory contents, returning a collection of
        // { depth, path, name, type, blob, hash } objects

        const filePromises = [];
        const todo = [{ path: '', entry: dirEntry, depth: 0 }];

        return new Promise(resolve => {
            const processEntries = () => {
                if (todo.length === 0) {
                    resolve(); // no more files to read.  move along.
                    return;
                }

                const { path, entry, depth } = todo.pop();
                if (entry.isDirectory) {
                    entry.createReader().readEntries(entries => {
                        for (const entryInDir of entries) {
                            todo.push({ path: (path && path + '/') + entryInDir.name, entry: entryInDir, depth: depth+1 });
                        }
                        processEntries(); // keep going, including whatever we just added
                    });
                } else {
                    // file() is a method of FileSystemFileEntry
                    filePromises.push(new Promise(resolve1 => {
                        if (!importSizeChecker.withinLimits) resolve1(null);

                        entry.file(async file => {
                            const fileType = this.getFileType(file.name);
                            const spec = await this.fetchSpecForDroppedFile(file, fileType);
                            spec.path = path;
                            spec.depth = depth;
                            resolve1(importSizeChecker.addItem(spec) ? spec : null);
                            });
                        })
                        );
                    processEntries(); // keep going (without waiting)
                }
                };
            processEntries(); // get started
        }).then(() => Promise.all(filePromises)
    ).then(fileSpecs => importSizeChecker.withinLimits ? fileSpecs : null);
    }

    async unpackZip(assetDescriptor) {
        const importSizeChecker = this.makeImportChecker();
        const urlObj = await this.objectURLForName(assetDescriptor, "source");
        const loader = new THREE.FileLoader();
        loader.setResponseType('arraybuffer');
        let buffer;
        try {
            // NB: if the promise is rejected, the Chrome debugger will
            // treat it as an uncaught exception (despite the try/catch),
            // and will halt if halting on uncaught exceptions is enabled.
            buffer = await new Promise((resolve, reject) => loader.load(urlObj.url, resolve, null, reject)).then(result => urlObj.revoke() || result);
        } catch (e) {
            console.warn(`error in fetching zip`, e);
            return null;
        }
        const zipList = await new JSZip().loadAsync(buffer);
        const fileSpecPromises = [];
        zipList.forEach((zipPath, zipEntry) => {
            if (!zipEntry.dir) { // ignore directory entries.
                // zips apparently include the zip name at the start of
                // every file path.  e.g., for Foo.zip all files will be Foo/bar.baz etc.
                // to match the effect of dragging in a directory, remove that
                // first path segment.
                const firstSlash = zipPath.indexOf("/");
                const relativePath = zipPath.slice(firstSlash+1);
                const pathAndName = relativePath.match(/^(.*\/)?([^/]*)$/);
                const name = pathAndName[2], type = this.getFileType(name);
                const depth = relativePath.split("/").length; // ...given that we've removed one
                fileSpecPromises.push(zipEntry.async("arraybuffer").then(buf => {
                    const fileSpec = { depth, path: relativePath, name, type, buffer: buf };
                    return importSizeChecker.addItem(fileSpec) ? fileSpec : null;
                    })
                    );
                }
            });
        const fileSpecs = await Promise.all(fileSpecPromises);
        if (!importSizeChecker.withinLimits) {
            this.frame.alert(importSizeChecker.limitReason + " in zip", 5000);
            return null;
        }
        return this.deriveAssetDescriptor(fileSpecs);
    }

    makeImportChecker() {
        let totalFiles = 0, totalSize = 0;
        const checker = {
            addItem(spec) {
                if (!this.withinLimits) return false;

                totalFiles++;
                totalSize += spec.buffer.byteLength;
                return this.withinLimits;
            },
            get withinLimits() {
                return totalFiles <= MAX_IMPORT_FILES && totalSize <= 1048576*MAX_IMPORT_MB;
            },
            get limitReason() {
                return totalFiles > MAX_IMPORT_FILES ? `exceeded limit of ${MAX_IMPORT_FILES} files`
                    : totalSize > 1048576*MAX_IMPORT_MB ? `exceeded limit of ${MAX_IMPORT_MB}MB`
                    : "";
            }
            };
        return checker;
    }

    async deriveAssetDescriptor(fileSpecs) {
        const loadPaths = {};
        const byType = {};
        const topSpecs = fileSpecs.filter(spec => spec.depth===1);
        if (topSpecs.length===0) return null;
        topSpecs.forEach(spec => {
            const type = spec.type;
            let typeFiles = byType[type];
            if (!typeFiles) typeFiles = byType[type] = [];
            typeFiles.push(spec);
            });
        const priorityTypes = [ ".js", ".obj", ".gltf", ".glb" ]; // if any of these is found, it defines the load type
        let ti = 0, loadType = null, displayName;
        while (!loadType && ti < priorityTypes.length) {
            const type = priorityTypes[ti];
            const typeFiles = byType[type];
            if (typeFiles) {
                if (typeFiles.length > 1) return null; // ambiguous; just reject
                displayName = typeFiles[0].name;
                const mainPath = typeFiles[0].path;
                if (type===".obj") {
                    const mtls = byType['.mtl'];
                    if (mtls) {
                        if (mtls.length > 1) return null; // ambiguous
                        loadPaths.mtlSource = mtls[0].path;
                    }
                    loadPaths.objSource = mainPath;
                } else {
                    loadPaths.source = mainPath;
                }
                loadType = type;
            }
            ti++;
        }
        if (!loadType) {
            const handledTypes = [ ".png", ".jpg", ".jpeg", ".bmp", ".gif", ".dae", ".fbx", ".stl", ".svg", ".csv", ".xlsx", ".mp4", ".zip", ".xls" ];
            const handlableSpecs = topSpecs.filter(spec => handledTypes.indexOf(spec.type)>=0);
            if (handlableSpecs.length) {
                if (handlableSpecs.length > 1) this.frame.alert(`Ambiguous drop (${handlableSpecs.map(spec => spec.type).join(", ")})`, 5000);
                else {
                    const spec = handlableSpecs[0];
                    displayName = spec.name;
                    loadPaths.source = spec.path;
                    switch (spec.type) {
                        case ".png":
                        case ".jpg":
                        case ".jpeg":
                        case ".bmp":
                        case ".gif":
                            loadType = (spec.name.search("360.") >= 0) ? "texture360" : "texture";
                            break;
                        case ".dae":
                        case ".fbx":
                            loadType = "fbx";
                            break;
                        case ".stl":
                            loadType = "stl";
                            break;
                        case ".svg":
                        case ".csv":
                        case ".xlsx":
                        case ".mp4":
                            loadType = spec.type;
                            break;
                        case ".zip":
                            loadType = "zip";
                            break;
                        case ".xls":
                            this.frame.alert("XLS not supported! Use XLSX", 5000);
                            break;
                        default:
                    }
                }
            }
        }
        if (!loadType) {
            this.frame.alert("No loadable file found", 5000);
            return null;
        }

        await Promise.all(fileSpecs.map(spec => this.hashAndStoreIfNeeded(spec)));
        const fileDict = {};
        fileSpecs.forEach(spec => fileDict[spec.path] = spec);
        return { displayName, fileDict, loadType, loadPaths };
    }

    async hashAndStoreIfNeeded(fileSpec) {
        const buffer = fileSpec.buffer;
        delete fileSpec.buffer;
        if (!fileSpec.blob) fileSpec.blob = new Blob([buffer], { type: 'application/octet-stream' });
        if (fileSpec.type !== ".zip") {
            const hash = await hashBuffer(buffer);
            this.assetCache[hash] = fileSpec.blob;
            fileSpec.hash = hash;
            fileSpec.blobURL = makeBlobUrl(hash);
            this.ensureBlobIsShared(fileSpec.blobURL, fileSpec.blob, fileSpec.name); // async, but we don't need to wait
        }
        return fileSpec;
    }

    prepareMakerFunctions(assetDescriptor) {
        // assetDescriptor is { displayName, fileDict, loadType, loadPaths }
        // return an array of one or more functions which, if invoked with options
        // (that can include containment: raw, window etc),
        // will return a ShareableComposite (which doesn't have to have resolved
        // its readyPromise yet).
        const loadType = assetDescriptor.loadType;
        switch (loadType){
            /*
            case ".js":
                return new Promise(resolve => {
                    // runJS() will supply the properties needed for the code to create a
                    // composite, if it wants.  here we add a function for it to return maker
                    // functions.
                    const invocationContext = {
                        acceptMakerFunctions: resolve // won't necessarily ever be called
                        };
                    this.runJS(assetDescriptor, invocationContext);
                    });
            case ".csv":
                return this.importCSV(assetDescriptor).then(sheetSpec => { // { sheet, sheetName }
                    return [ options => {
                        const containment = options.containment;
                        const scSpec = TVisiCalc.compositionSpec({ containment });
                        const scOptions = Object.assign({}, options, {
                            assetDescriptor,
                            init: { sheet: sheetSpec }
                            });
                        if (containment==='window' && !options.viewpointRelativePos) scOptions.viewpointRelativePos = [0, 0, -3.5];
                        return new ShareableComposite(this.frame, null, scSpec, scOptions).readyPromise;
                        }
                        ];
                    });
            case ".xlsx":
                return this.importXLSX(assetDescriptor).then(txlsx => {
                    const sheetSpecs = txlsx.nonEmptySheets;
                    return sheetSpecs.map(sheetSpec => {
                        return options => {
                            const containment = options.containment;
                            const scSpec = TVisiCalc.compositionSpec({ containment });
                            const scOptions = Object.assign({}, options, {
                                assetDescriptor,
                                init: { sheet: { sheet: sheetSpec.sheet, sheetName: sheetSpec.sheetName, bookName: txlsx.bookName } }
                                });
                            if (containment==='window' && !options.viewpointRelativePos) scOptions.viewpointRelativePos = [0, 0, -2.5];
                            return new ShareableComposite(this.frame, null, scSpec, scOptions).readyPromise;
                            };
                        });
                    });
            */
            case "zip":
                return this.unpackZip(assetDescriptor).then(assetDescriptor2 => assetDescriptor2 ? this.prepareMakerFunctions(assetDescriptor2) : null);
            default:
                return [ options => this.makeImportedModel(assetDescriptor, options)/*.readyPromise*/ ];
        }
    }

    makeImportedModel(assetDescriptor, options) {
        const { roomModel, roomView } = options;
        const roomElementsID = roomModel.parts.elements.id;
//roomView.parts.elementViewManager.addElementManipulators = false;
        roomView.publish(roomElementsID, "addAsset", { assetDescriptor: this.makeShareableDescriptor(assetDescriptor) });
    }

    makeDescriptor(loadType, loadPaths) {
        return { fileDict: {}, loadType, loadPaths };
    }

    makeShareableDescriptor(assetDescriptor) {
        // need to strip the supplied assetDescriptor of any blobs
        const { displayName, fileDict, loadType, loadPaths } = assetDescriptor;
        const newFileDict = {};
        Object.keys(fileDict).forEach(path => {
            const fileSpec = fileDict[path];
            const newFileSpec = Object.assign({}, fileSpec);
            delete newFileSpec.blob;
            delete newFileSpec.depth;
            newFileDict[path] = newFileSpec;
        });
        return { displayName, fileDict: newFileDict, loadType, loadPaths };
    }

    async ensureBlobIsShared(blobURL, blob, name="") {
        if (this.knownAssetURLs[blobURL]) return;

        this.knownAssetURLs[blobURL] = true;
        try {
            // see if it's already there
            const response = await fetch(blobURL, { method: 'HEAD' });
            // if successful, return
            if (response.ok) return;
        } catch (ex) { /* ignore */ }
        // not found, so try to upload it
        try {
            console.warn(`storing attachment doc for content of ${name}`);
            await fetch(blobURL, {
                method: "PUT",
                mode: "cors",
                body: blob,
            }).then(() => console.warn("upload complete"));
        } catch (error) { /* ignore */ }
    }

    fetchSharedBlob(blobURL, optionalType) {
        const retryDelay = 1000;
        let retries = 60;
        return new Promise(resolved => {
            const getBlob = () => fetch(blobURL, { mode: "cors" })
                .then(response => {
                    // build the Blob ourselves, so we can set its type (introduced as a workaround to Safari refusing to play an untyped mp4 blob)
                    //if (response.ok) return response.blob();
                    if (response.ok) return response.arrayBuffer();
                    throw new Error('Network response was not ok.');
                    })
//                .then(blob => { this.knownAssetURLs[blobURL] = true; resolved(blob); })
                .then(arrayBuffer => {
                    this.knownAssetURLs[blobURL] = true;
                    const options = optionalType ? { type: optionalType } : {};
                    const blob = new Blob([arrayBuffer], options);
                    resolved(blob);
                    })
                .catch(() => {
                    if (retries === 0) console.error(`blob never arrived: ${blobURL}`);
                    else {
                        console.log(`waiting for blob: ${blobURL}`);
                        retries--;
                        setTimeout(getBlob, retryDelay);
                    }
                    });
            getBlob();
            });
    }

    loadThroughCache(key, promiseFn) {
        let promise = this.assetCache[key];
        if (!promise) promise = this.assetCache[key] = promiseFn();
        return promise;
    }

    async objectURLForName(assetDescriptor, loadPathName) {
        const path = assetDescriptor.loadPaths[loadPathName];
        return path ? this.objectURLForPath(assetDescriptor, path) : null;
    }

    async objectURLForPath(assetDescriptor, path) {
        const blob = await this.blobForPath(assetDescriptor, path);
        const url = URL.createObjectURL(blob);
        const revoke = () => { URL.revokeObjectURL(url); return null; }; // return null to support "urlObj.revoke() || result" usage
        return { url, revoke };
    }

    async blobForPath(assetDescriptor, path) {
        // if there is no record for the specified path (i.e., URL),
        // fill in its details as part of this fetch
        let fileSpec = assetDescriptor.fileDict[path];
        if (!fileSpec) {
            fileSpec = await this.fetchSpecForURL(path);
            if (fileSpec) await this.hashAndStoreIfNeeded(fileSpec);
            assetDescriptor.fileDict[path] = fileSpec; // null in case of error
        }
        if (!fileSpec) return fileSpec;

        let blob;
        // if there is a hash, use it to create a cache key.  if not, don't try to cache.
        // currently we don't create a hash for zip files.
        if (fileSpec.hash) {
            const cacheKey = fileSpec.hash;
            const promiseFn = () => fileSpec.blob || this.fetchSharedBlob(fileSpec.blobURL, fileSpec.mimeType);
            blob = await this.loadThroughCache(cacheKey, promiseFn);
        } else blob = fileSpec.blob; // assuming it's there.
        return blob;
    }

    async makeLoadingManager(assetDescriptor, firstLoad) {
        const blobPromises = [], paths = [];
        Object.keys(assetDescriptor.fileDict).forEach(path => {
            paths.push(path);
            blobPromises.push(this.blobForPath(assetDescriptor, path));
            });
        const blobs = await Promise.all(blobPromises);
        const blobDict = {};
        paths.forEach((path, i) => blobDict[path] = blobs[i]);
        const manager = new THREE.LoadingManager();
        const objectURLs = [];
        manager._croquetRevokeURLs = () => objectURLs.forEach(url => URL.revokeObjectURL(url));
        manager.setURLModifier(urlStr => {
            //console.log(`handling request for ${urlStr}`);

            // @@ minor hack: some loaders insist on prefixing file paths with "./".  we don't.
            if (urlStr.slice(0, 2)==="./") urlStr = urlStr.slice(2);

            const knownBlob = blobDict[urlStr];
            if (knownBlob) {
                const url = URL.createObjectURL(knownBlob);
                objectURLs.push(url);
                return url;
            }

            // if the request is for a data or object URL, no transformation is needed
            let urlObj = null, protocol = null;
            try { urlObj = new URL(urlStr); }
            catch (e) { /* ignore */ }
            if (urlObj) protocol = urlObj.protocol;
            if (protocol === "blob:" || protocol === "data:") return urlStr;

            // iff this is a first load, and the request is for an address we know how to load,
            // return the url unmodified but arrange to fetch an extra copy of the result.
            if (firstLoad && (protocol === "http:" || protocol === "https:" || protocol === "file:")) {
                assetDescriptor.fileDict[urlStr] = null; // will be found by ensureFetchesAreRecorded()
                return urlStr;
            }
            console.warn(`failed to find ${urlStr}`);
            return ""; // we don't have a way to fetch the supplied url
            });
        return manager;
    }

    ensureFetchesAreRecorded(assetDescriptor) {
        // check that there is a fileSpec for every path in loadPaths, and for
        // every other existing entry in the fileDict
        const { fileDict, loadPaths } = assetDescriptor;
        Object.values(loadPaths).forEach(urlStr => { if (fileDict[urlStr] === undefined) fileDict[urlStr] = null; });
        const pendingFetches = [];
        Object.keys(fileDict).forEach(urlStr => {
            if (fileDict[urlStr] === null) {
console.warn(`recording fetch of ${urlStr}`);
                pendingFetches.push(this.fetchSpecForURL(urlStr).then(fileSpec => {
                    if (fileSpec) { // successful fetch
                        fileDict[urlStr] = fileSpec;
                        return this.hashAndStoreIfNeeded(fileSpec);
                    }

                    console.warn(`failed fetch for ${urlStr}`);
                    delete fileDict[urlStr];
                    return null;
                    }));
            }
            });
        return Promise.all(pendingFetches);
    }

    ensureAssetsAvailable(assetDescriptor) {
        const blobURLDict = {};
        Object.values(assetDescriptor.fileDict).forEach(fileSpec => blobURLDict[fileSpec.blobURL] = true);
        // ids, retryMessage, retryDelay, maxRetries
        return this.ensureBlobsAvailable(Object.keys(blobURLDict),
            "waiting for asset docs to appear in db...",
            1000, 60).then(status => {
                if (status === 'ok') {
                    Object.keys(blobURLDict).forEach(blobURL => this.knownAssetURLs[blobURL] = true);
                }
                return status;
                });
    }

    ensureBlobsAvailable(blobURLs, retryMessage, retryDelay, maxRetries) {
        let retries = maxRetries;
        const waitingFor = {};
        blobURLs.forEach(blobURL => waitingFor[blobURL] = true);
        const runAssetCheck = whenReady => {
            const urls = Object.keys(waitingFor);
            Promise.all(urls.map(blobURL => fetch(blobURL, { method: 'HEAD' })
                .then(response => {
                    // if successful, remove from list
                    if (response.ok) delete waitingFor[blobURL];
                }).catch(_err => { /* ignore */ })
            )).then(() => {
                if (Object.keys(waitingFor).length === 0) whenReady("ok");
                else {
                    // still some URLs to process

                    /* eslint-disable-next-line no-lonely-if */
                    if (retries === 0) whenReady(null);
                    else {
                        if (retryMessage) console.log(retryMessage);
                        retries--;
                        setTimeout(() => runAssetCheck(whenReady), retryDelay);
                    }
                }
            });
            };
        return new Promise(runAssetCheck);
    }

/*  @@ NO DYNAMIC IMPORT OF JS IS SUPPORTED YET

    runJSAsset(url, options) {
        const assetDescriptor = this.makeDescriptor(".js", { source: url });
        this.runJS(assetDescriptor, { compositeContext: options });
    }

    runZippedJSAsset(url, options) {
        const assetDescriptor = this.makeDescriptor("zip", { source: url });
        this.unpackZip(assetDescriptor).then(assetDescriptor2 => this.runJS(assetDescriptor2, { compositeContext: options })
            );
    }

    // when a JavaScript source file is imported (i.e., invoked), we give it
    // execution context by passing a set of top-level variables.
    // at a minimum, there will be the following properties:
    //   frame: the frame in which the invocation is happening;
    //   exports: a dictionary of all objects exported by our modules (including all classes);
    //   assetDescriptor: the assetDescriptor in which the js file appears;
    //   getLoadingManager: async function returning the loading manager to supply to any loader

    // in addition, varBindings will have one of the following two properties:
    //   1. compositeContext: properties relevant to creating a ShareableComposite, if that's
    //     what the code wants to do:
    //     assetDescriptor
    //     loadFromDB: true iff being loaded as a result of the object appearing in the db;
    //     viewpointObject, viewpointRelativePos: (both optional);
    //     init: initialisation properties, keyed by component name, for components in the SC
    //       that the js code is expected to create (also optional);
    // or 2. componentContext: a context suitable for creating a component within a SC.
    //     loadFromDB, viewpointObject, viewpointRelativePos, init as for the buildContext case;
    //     componentBeingBuilt: name (within composite) of this component;
    //     componentInit: this component's subsection of the composite's init property

    // in the compositeContext case, also:
    //     acceptMakerFunctions: (optional) a function for delivering "maker functions" (see above)

    // in the componentContext case, also:
    //     acceptComponent: a function for delivering the completed component, or a promise of one

    async runJS(assetDescriptor, invocationContext={}) {
        if (assetDescriptor.loadType!==".js") debugger;

        const loadFromDB = !!invocationContext.loadFromDB;
        const urlObj = await this.objectURLForName(assetDescriptor, "source");
        const loader = new THREE.FileLoader();
        loader.setResponseType('text');
        try {
            // NB: if the promise is rejected, the Chrome debugger will
            // treat it as an uncaught exception (despite the try/catch),
            // and will halt if halting on uncaught exceptions is enabled.
            const code = await new Promise((resolve, reject) => loader.load(urlObj.url, resolve, null, reject)).then(result => urlObj.revoke() || result);
            // we supply either a componentContext or a compositeContext
            let { compositeContext, componentContext } = invocationContext;
            if (compositeContext && componentContext) debugger; // shouldn't have both
            if (!componentContext) {
                // prepare a vanilla compositeContext, if none has been supplied
                if (!compositeContext) compositeContext = invocationContext.compositeContext = {};
                if (!compositeContext.init) compositeContext.init = {};
                compositeContext.assetDescriptor = assetDescriptor;
            }
            let loadingManagerPromise = null;
            const getLoadingManager = () => {
                if (!loadingManagerPromise) loadingManagerPromise = this.makeLoadingManager(assetDescriptor, !loadFromDB);
                return loadingManagerPromise;
                };
            const varBindings = Object.assign({ frame: this.frame, exports: knownExports(), assetDescriptor, getLoadingManager,
                // mention these explicitly, even if they evaluate to undefined, so
                // the evaluated code can test them.
                compositeContext: invocationContext.compositeContext,
                acceptMakerFunctions: invocationContext.acceptMakerFunctions,
                componentContext: invocationContext.componentContext,
                acceptComponent: invocationContext.acceptComponent
                });
            lively.vm.runEval(code, { topLevelVarRecorder: varBindings }).then(result => {
                if (result.isError) console.error(result.value);
                else console.log("Evaluated!");
            });
        } catch(e) {
            console.warn(`error in running js`, e);
        }
    }
*/

    // the other importXXX functions all take an assetDescriptor and return an object3D
    async importSVG(assetDescriptor) {
        const urlObj = await this.objectURLForName(assetDescriptor, "source");
        const svgLoader = new THREE.SVGLoader(new THREE.LoadingManager());
        return new Promise(resolved => {
            svgLoader.load(urlObj.url, paths=>{
                urlObj.revoke();
                const group = new THREE.Group();
                for ( let i = 0; i < paths.length; i++ ) {
                    const path = paths[ i ];
                    const material= new THREE.MeshStandardMaterial({color: path.color, shadowSide: THREE.FrontSide});
                    const shapes = path.toShapes( false, false );
                    for ( let j = 0; j < shapes.length; j++ ) {
                        const shape = shapes[ j ];
                        const geometry = new THREE.ShapeBufferGeometry( shape );
                        const mesh = new THREE.Mesh( geometry, material );
                        mesh.position.z=i*0.01; // unless you don't allow it to set depth
                        mesh.castShadow = true;
                        mesh.receiveShadow = true;
                        group.add( mesh );
                    }
                }
                group.scale.y = -1.0; // SVG coords go in opposite sense on Y
                const outerGroup = new THREE.Group();
                outerGroup.add(group);
                resolved(outerGroup);
            },
               // Function called when download progresses
            _xhr=>{ },
            // Function called when download errors
            _xhr=>{ console.log( 'An error happened' ); } // #### relate to the promise
            );
        });
    }

    async importTexture(assetDescriptor) {
        const urlObj = await this.objectURLForName(assetDescriptor, "source");
        return new Promise(resolve => {
            const textureLoader = new THREE.TextureLoader(new THREE.LoadingManager());
            textureLoader.load(urlObj.url, texture=>{
                urlObj.revoke();
                this.ensurePowerOfTwo(texture);
                const geometry = new THREE.PlaneBufferGeometry(1, texture.image.height / texture.image.width, 1, 1);
                const material = new THREE.MeshBasicMaterial({ map: texture });
/*
                const geometry = new THREE.PlaneBufferGeometry(1.5, 1, 1, 1);
                const material = new THREE.MeshBasicMaterial({ color: new THREE.Color(0xff0000) });
*/
                const mesh = new THREE.Mesh(geometry, material);
                resolve(mesh);
                },
                   // Function called when download progresses
                _xhr=>{ },
                // Function called when download errors
                _xhr=>{ console.error( 'error in texture import' ); }
                );
            });
    }

    async importTexture360(assetDescriptor) {
        const urlObj = await this.objectURLForName(assetDescriptor, "source");
        const textureLoader = new THREE.TextureLoader(new THREE.LoadingManager());
        return new Promise(resolved => {
            textureLoader.load(urlObj.url, texture=>{
                urlObj.revoke();
                texture.minFilter = THREE.LinearFilter; // in case it's not power of two
                const geometry = new THREE.SphereGeometry(500, 60, 40);
                geometry.applyMatrix(new THREE.Matrix4().makeScale(-1, 1, 1 ));
                const material = new THREE.MeshBasicMaterial({ map: texture });
                const mesh = new THREE.Mesh(geometry, material);
                mesh.raycast = function(){};
                resolved(mesh);
            },
               // Function called when download progresses
            _xhr=>{ },
            // Function called when download errors
            _xhr=>{ console.error( 'error in texture import' ); }
            );
        });
    }

    async importVideo(assetDescriptor) {
        const urlObj = await this.objectURLForName(assetDescriptor, "source");
        return (new Video2DView(urlObj.url)).readyPromise; // must hold off from revoking URL until object is destroyed; see Video2DView.dispose()
    }

    async importOBJ(assetDescriptor, firstLoad) {
        let materials;
        const mtlURL = assetDescriptor.loadPaths.mtlSource;
        if (mtlURL) {
            const manager = await this.makeLoadingManager(assetDescriptor, firstLoad);
            const mtlLoader = new THREE.MTLLoader(manager);
            const mtlPathAndName = mtlURL.match(/^(.*\/)?([^/]*)$/);
            const path = mtlPathAndName[1];
            mtlLoader.setResourcePath(path); // new API (valid in feb 2019)
            mtlLoader.crossOrigin = '';
            materials = await new Promise(resolve => mtlLoader.load(mtlURL, resolve));
            manager._croquetRevokeURLs();
        }
        const urlObjO = await this.objectURLForName(assetDescriptor, "objSource");
        const objLoader = new THREE.OBJLoader();
        if (materials) objLoader.setMaterials(materials);
        return new Promise(resolve => objLoader.load(urlObjO.url, resolve, onProgress, onError)).then(result => urlObjO.revoke() || result);
    }

    async importFBX(assetDescriptor, firstLoad) {
        // NB: for an FBX model, storing and reusing the parsed model is for now a headache (see https://github.com/mrdoob/three.js/issues/14647).  might become simpler around release 100.
        // we use a loadingManager, because it seems that FBX *might* be able to include
        // references to other files
        // (see https://archive.blender.org/wiki/index.php/User:Mont29/Foundation/FBX_File_Structure/)
        const manager = await this.makeLoadingManager(assetDescriptor, firstLoad);
        const objectPath = assetDescriptor.loadPaths.source;
        const object = await new Promise(resolve => {
            const loader = new THREE.FBXLoader(manager);
            loader.crossOrigin = '';
            loader.load(objectPath, resolve, onProgress, onError);
            });
        manager._croquetRevokeURLs();
        const mixers = [];
        object.mixer = new THREE.AnimationMixer(object);
        mixers.push(object.mixer);
        //console.log('animations', object.animations);
        if (object.animations.length>0) {
            const action = object.mixer.clipAction(object.animations[0]);
            action.play();
        }
        if (mixers.length>0) {
            // initialisation code for when installed in a TObject
            object.initTObject = tObj => {
                tObj.mixers = mixers;
                tObj.lastTime = 0;
                tObj.update = function(t) {
                    for (let i = 0; i < this.mixers.length; i++) {
                        this.mixers[ i ].update( (t-this.lastTime)/1000);
                    }
                    this.lastTime = t;
                    };
                };
        }
        return object;
    }

    async importSTL(assetDescriptor) {
        const urlObj = await this.objectURLForName(assetDescriptor, "source");
        const stlLoader = new THREE.STLLoader();
        const geometry = await new Promise(resolve => stlLoader.load(urlObj.url, resolve, onProgress, onError));
        urlObj.revoke();
        const material = new THREE.MeshLambertMaterial();
        const mesh = new THREE.Mesh(geometry, material);
        return mesh;
    }

    async importGLTF(assetDescriptor, firstLoad) {
        const basePath = assetDescriptor.loadPaths.source;
        // gltf can definitely include references to other files
        const manager = await this.makeLoadingManager(assetDescriptor, firstLoad);
        let type = assetDescriptor.loadType;
        if (type===".gltf") type = "gltf2"; // assume gltf2 (given how old gltf1 is)
        // if we already have the source files (e.g., on load from db, or from a local
        // file drop) we can use the file content hash in our cache key.  if not - a first
        // load through a URL - we just use that URL.
        const baseFileSpec = assetDescriptor.fileDict[basePath];
if (baseFileSpec && !baseFileSpec.hash) debugger;
        const cacheKey = type + "+" + (baseFileSpec ? baseFileSpec.hash : basePath);
        const promiseFn = () => new Promise((resolved, _rejected) => {
                const LoaderClass = assetDescriptor.loadType === "gltf1" ? THREE.LegacyGLTFLoader : THREE.GLTFLoader;
                const loader = new LoaderClass(manager);
                if (assetDescriptor.loadType === ".glb") {
                    loader.setDRACOLoader( new THREE.DRACOLoader() );
                }
                loader.crossOrigin = '';
                loader.load(basePath,
                    ({ scene, scenes, cameras, animations }) => {
                        manager._croquetRevokeURLs();

                        if (animations.length>0) {
                            scene.initTObject = tObj => {
                                var mixers = [], o3d = tObj.object3D;
                                o3d.mixer = new  THREE.AnimationMixer(o3d);
                                mixers.push(o3d.mixer);
                                const action = o3d.mixer.clipAction(animations[0]);
                                action.play();
                                tObj.mixers = mixers;
                                tObj.lastTime = 0;
                                tObj.update = function(t) {
                                    for (let i = 0; i < this.mixers.length; i++) {
                                        this.mixers[ i ].update( (t-this.lastTime)/1000);
                                    }
                                    this.lastTime = t;
                                    };
                                };
                        }
                        resolved(scene); // ignoring everything but the scene for now
                        },
                    onProgress,
                    onError);
                });

        return this.loadThroughCache(cacheKey, promiseFn).then(scene => {
            const clone = assetDescriptor.loadType === ".glb" ? THREE.SkeletonUtils.clone(scene) : scene.clone();
            if (scene.initTObject) { clone.initTObject = scene.initTObject; }
            clone.traverse(node => { // need to clone the materials
                if (node.isMesh) node.material = node.material.clone();
                });
            return clone;
        });
    }

/*
    // importXLSX unpacks the XLSX file and delivers a TXSLX object that has already
    // parsed its sheets.  the TXSLX is cached, so that if there are n sheets
    // (which could be loaded into n TVisiCalc objects) we don't end up building
    // all n sheets n times.
    async importXLSX(assetDescriptor) {
        const basePath = assetDescriptor.loadPaths.source;
        const baseFileSpec = assetDescriptor.fileDict[basePath];
if (baseFileSpec && !baseFileSpec.hash) debugger;
        let displayName;
        if (baseFileSpec) displayName = baseFileSpec.name;
        else {
            const pathAndName = basePath.match(/^(.*\/)?([^/]*)$/);
            displayName = pathAndName[2];
        }
        const cacheKey = "xlsx+" + (baseFileSpec ? baseFileSpec.hash : basePath);
        const promiseFn = () => this.objectURLForPath(assetDescriptor, basePath)
            .then(urlObj => new TXLSX(this.frame, urlObj.url, displayName).readyPromise.then(result => urlObj.revoke() || result));
        return this.loadThroughCache(cacheKey, promiseFn);
    }

    // parse a CSV and return a sheet (currently hardcoded to be a CSVSparkSheet)
    // for display in a TVisiCalc.
    // here we don't bother to cache the sheet.
    async importCSV(assetDescriptor) {
        const basePath = assetDescriptor.loadPaths.source;
        const baseFileSpec = assetDescriptor.fileDict[basePath];
        let displayName;
        if (baseFileSpec) displayName = baseFileSpec.name;
        else {
            const pathAndName = basePath.match(/^(.*\/)?([^/]*)$/);
            displayName = pathAndName[2];
        }
        return this.objectURLForPath(assetDescriptor, basePath)
            .then(urlObj => new /*CSVSheet*/ /* CSVSparkSheet(this.frame, urlObj.url, displayName).readyPromise.then(result => urlObj.revoke() || result));
    }
*/

    ensurePowerOfTwo(texture) {
        // all code here is adapted from three.js
        const isPowerOfTwo = value => (value & (value - 1)) === 0 && value !== 0;
        const ceilPowerOfTwo = value => 2**Math.ceil(Math.log(value) / Math.LN2);

        const image = texture.image;
        if (isPowerOfTwo(image.width) && isPowerOfTwo(image.height)) return; // nothing to do

        console.warn(`applying power-of-two to ${image.width}x${image.height} texture`);

        const canvas = document.createElementNS( 'http://www.w3.org/1999/xhtml', 'canvas' ); //this.workingCanvas;
        canvas.width = ceilPowerOfTwo(image.width);
        canvas.height = ceilPowerOfTwo(image.height);

        const context = canvas.getContext('2d');
        context.drawImage(image, 0, 0, canvas.width, canvas.height);

        texture.image = canvas;
    }
}

function onProgress(xhr) {
    if (xhr.lengthComputable) {
        const percentComplete = xhr.loaded / xhr.total * 100;
        console.log(Math.round(percentComplete, 2) + '% downloaded' );
    }
}

function onError( xhr ) { console.log('file load fail', xhr); }

export const theAssetManager = new AssetManager();

export class ImportedElement extends ModelPart {
    constructor() {
        super();
        this.parts = { spatial: new SpatialPart() };
    }

    init(options, id) {
        super.init(options, id);
        this.assetDescriptor = options.assetDescriptor;
    }

    naturalViewClass() { return ImportedElementView; }
}

class ImportedViewPart extends ViewPart {
    constructor(options) {
        super(options);
console.warn(this);
        // @@ assuming anyone's going to care...
        this.readyPromise = new Promise(resolved => {
            this._ready = () => resolved(this);
            });

        const assetDescriptor = options.model.assetDescriptor;
        const loadType = this.loadType = assetDescriptor.loadType;
        const assetManager = theAssetManager;
        const firstLoad = true; // ####
        this.threeObj = new THREE.Group();

        const objectReady = obj => {
            const bbox = (new THREE.Box3()).setFromObject(obj);
            const rawHeight = bbox.max.y - bbox.min.y;
            const scale = 2/rawHeight;
            this.threeObj.add(obj);
            this.threeObj.scale.set(scale, scale, scale);
            this.publish(this.id, ViewEvents.changedDimensions, {});
            this._ready();
            };

        switch (loadType) {
            case "texture":
                assetManager.importTexture(assetDescriptor).then(objectReady);
                break;
            // ###
            case "texture360":
                assetManager.importTexture360(assetDescriptor).then(mesh => {
                    this.setObject3D(mesh);
                    compositeObject.registerOnSceneTeam(this); // this is the only TObject that will be built

                    const tScene = viewpointObject;
                    if (tScene.background3D) tScene.background3D.destroyComposite();

                    tScene.background3D = this;
                    tScene.addChild(this);

                    this.readyPromiseHandle.resolve(this);
                    });
                break;
            case "fbx": // this also covers more than one file extension
                assetManager.importFBX(assetDescriptor, firstLoad).then(objectReady);
                break;
            case "stl":
                assetManager.importSTL(assetDescriptor).then(objectReady);
                break;
            case ".svg":
                assetManager.importSVG(assetDescriptor).then(objectReady);
                break;
            case ".gltf":
            case "gltf1":
            case "gltf2":
            case ".glb":
                assetManager.importGLTF(assetDescriptor, firstLoad).then(objectReady);
                break;
            case ".obj":
                assetManager.importOBJ(assetDescriptor, firstLoad).then(objectReady);
                break;
            default:
                console.warn(`unknown imported-object loadType: ${loadType}.`);
        }
    }
}

// essential to add Tracking separately, so it specialises a class whose constructor will already have created this.threeObj
class ImportedElementView extends Tracking()(ImportedViewPart) {
    get label() {
        return "Imported Element";
    }

    // ###
    loadInWindow(context) {
        const title = context.compositeObject.assetDescriptor.displayName;
        // unless context declares otherwise, place the object in front of the avatar
        // at twice normal demo distance.
        const componentInit = context.componentInit;
        if (componentInit.viewpointRelativePos===undefined) componentInit.viewpointRelativePos = [0, 0, -2*this.frame.world.demoLauncher.standardDistance];
        return super.loadInWindow(context, title);
    }

}


// Video2DView is an interface over an HTML video element.
// its readyPromise resolves once the video is available to play.
class Video2DView {
    constructor(url) {
console.log(this);
        this.url = url;
        this.video = document.createElement("video");
        this.video.autoplay = false;
        this.video.loop = true;
        this.isPlaying = false;
        this.playOffset = null;
        this.isBlocked = false; // unless we find out to the contrary, on trying to play

        this.readyPromise = new Promise(resolved => {
            this._ready = () => resolved(this);
            });

        this.video.oncanplay = () => {
            this.duration = this.video.duration; // ondurationchange is (apparently) always ahead of this
            this._ready();
            };

        this.video.onerror = () => {
            let err;
            const errCode = this.video.error.code;
            switch (errCode) {
                case 1: err = "video loading aborted"; break;
                case 2: err = "network loading error"; break;
                case 3: err = "video decoding failed / corrupted data or unsupported codec"; break;
                case 4: err = "video not supported"; break;
                default: err = "unknown video error";
            }
            console.log(`Error: ${err} (errorcode=${errCode})`);
        };

        this.video.crossOrigin = "anonymous";

        if (!this.video.canPlayType("video/mp4").match(/maybe|probably/i) && this.video.canPlayType("video/theora").match(/maybe|probably/i)) {
            // try webm if mp4 isn't supported
            console.log("can't play video");
        }

        this.video.src = this.url;
        this.video.load();

        this.texture = new THREE.VideoTexture(this.video);
        this.texture.minFilter = THREE.LinearFilter;
        this.texture.magFilter = THREE.LinearFilter;
        this.texture.format = THREE.RGBFormat;
        this.texture.generateMipmaps = false;
    }

    width() { return this.video.videoWidth; }
    height() { return this.video.videoHeight; }

    wrappedTime(videoTime, guarded) {
        if (this.duration) {
            while (videoTime > this.duration) videoTime -= this.duration; // assume it's looping, with no gap between plays
            if (guarded) videoTime = Math.min(this.duration-0.1, videoTime); // the video element freaks out on being told to seek very close to the end
        }
        return videoTime;
    }

    async play(videoTime) {
        // return true if video play started successfully
        this.video.currentTime = this.wrappedTime(videoTime, true);
        this.isPlaying = true; // even if it turns out to be blocked by the browser
        // following guidelines from https://developer.mozilla.org/en-US/docs/Web/API/HTMLMediaElement/play
        try {
            await this.video.play(); // will throw exception if blocked
            this.isBlocked = false;
        } catch (err) {
            console.warn("video play blocked");
            this.isBlocked = this.isPlaying; // just in case isPlaying was set false while we were trying
        }
        return !this.isBlocked;
    }

    pause(videoTime) {
        this.isPlaying = this.isBlocked = false; // might not be blocked next time.
        this.setStatic(videoTime);
    }

    setStatic(videoTime) {
        if (videoTime !== undefined) this.video.currentTime = this.wrappedTime(videoTime, true); // true => guarded from values too near the end
        this.video.pause(); // no return value; synchronous, instantaneous?
    }

    // ### need to hook this into... something
    dispose() {
        try {
            URL.revokeObjectURL(this.url);
            this.texture.dispose();
            delete this.texture;
            delete this.video;
        } catch (e) { console.warn(`error in Video2DView cleanup: ${e}`); }
    }
}

// a video
export class ImportedVideoElement extends ModelPart {
    constructor() {
        super();
        this.parts = { spatial: new SpatialPart() };
    }

    init(options, id) {
        super.init(options, id);
//console.warn(options);
        this.isPlaying = false;
        this.startOffset = null; // only valid if playing
        this.pausedTime = 0; // only valid if paused
        this.assetDescriptor = options.assetDescriptor;
    }

    setPlayState(isPlaying, startOffset, pausedTime, actionSpec) {
        this.isPlaying = isPlaying;
        this.startOffset = startOffset;
        this.pausedTime = pausedTime;
        this.publish(this.id, "setPlayState", { isPlaying, startOffset, pausedTime, actionSpec });
    }

    naturalViewClass() { return ImportedVideoView; }
}

const SCRUB_THROTTLE = 1000 / 8; // min time between scrub events

class TimebarView extends ViewPart {
    constructor(options) {
        super(options);
        const { width, height } = options;
        this.videoView = options.videoView;
        this.threeObj = new THREE.Group();

        const timebarLength = this.timebarLength = width;
        const timebar = this.timebar = new THREE.Mesh(
            new THREE.PlaneBufferGeometry(timebarLength, height),
            new THREE.MeshBasicMaterial({ color: new THREE.Color(0x444444) })
            );
        this.threeObj.add(timebar);
        const playbar = this.playbar = new THREE.Mesh(
            new THREE.PlaneBufferGeometry(1, height/4),
            new THREE.MeshBasicMaterial({ color: new THREE.Color(0xcccccc) })
            );
        playbar.position.set(0, 0, 0.001); // floating just above
        timebar.add(playbar);
        this.adjustPlaybar(0);

        makePointerSensitive(timebar, this);
        this.subscribe(this.id, PointerEvents.pointerDrag, data => this.onPointerDrag(data));
    }

    onPointerDrag(data) {
        const now = this.now();
        if (this.lastDragTime && now - this.lastDragTime < SCRUB_THROTTLE) return;

        this.lastDragTime = now;
        const localPt = new THREE.Vector3().copy(data.dragEndOnVerticalPlane);
        this.timebar.worldToLocal(localPt);
        const timeProportion = Math.max(0, Math.min(1, localPt.x/this.timebarLength + 0.5));
        if (this.lastTimeProportion === timeProportion) return;

        this.lastTimeProportion = timeProportion;
        this.videoView.handleTimebar(timeProportion);
    }

    adjustPlaybar(proportion) {
        const playbar = this.playbar;
        const playbarLength = this.timebarLength * proportion;
        playbar.scale.x = Math.max(0.001, playbarLength);
        playbar.position.x = (playbarLength - this.timebarLength) / 2;
    }
}

const VIEW_HEIGHT = 2;
const HAND_HEIGHT = 0.4;
const HAND_TILT = Math.PI * 0.1;
const TIMEBAR_HEIGHT_PROP = 0.1;
const TIMEBAR_MARGIN_PROP = TOUCH ? 0 : 0.04;

class VideoViewPart extends ViewPart {
    constructor(options) {
        super(options);
console.warn(this);

        this.videoReady = false; // this will go true just once
        this.waitingForIslandSync = !this.realm.isSynced; // this can flip back and forth

        const element = this.model = options.model;
        const { assetDescriptor, isPlaying, startOffset, pausedTime } = element;
        this.setPlayState({ isPlaying, startOffset, pausedTime }); // will be stored for now, and may be overridden by messages in a backlog by the time the video is ready
        const assetManager = theAssetManager;
        this.threeObj = new THREE.Group();

        // importVideo returns a promise that resolves once the video has loaded
        assetManager.importVideo(assetDescriptor).then(videoView => {
            this.videoReady = true;
            this.videoView = videoView;
            this.flip = false; // true means rendered picture acts like a mirror (suitable for local webcam)
            const videoH = videoView.height(), videoW = videoView.width(); // pixels
            const rectH = this.rectHeight = VIEW_HEIGHT, rectW = this.rectWidth = rectH * videoW/videoH; // @@ stick to a default height of 2 units, for now

            const videoRect = new THREE.Mesh(
                new THREE.PlaneBufferGeometry(rectW, rectH),
                new THREE.MeshBasicMaterial({ map: videoView.texture })
                );
            videoRect.name = "videoView";
            if (this.flip) {
                videoRect.material.side = THREE.BackSide;
                videoRect.rotation.y = Math.PI;
            }
            this.threeObj.add(videoRect);

            const enableIcon = new SVGIcon(soundOn, new THREE.MeshBasicMaterial({ color: "#888888" }));
            ignorePointer(enableIcon);
            enableIcon.rotateX(Math.PI / 2);
            let iconHolder = this.enableSoundIcon = new THREE.Group();
            iconHolder.add(enableIcon);
            iconHolder.visible = false;
            let iconScale = 0.7;
            iconHolder.scale.set(iconScale, iconScale, iconScale);
            iconHolder.position.set(0, 0, 0.01);
            this.threeObj.add(iconHolder);

            // in this case it matters that SVG and THREE have opposite expectations for sense of +ve y
            const outerHand = new SVGIcon(remoteHand, new THREE.MeshBasicMaterial({ color: "#ffffff" }), undefined, undefined, false); // a y-flipped hand (looks like the back of a left hand)
            ignorePointer(outerHand);
            outerHand.rotateX(Math.PI); // flip over (now looks like a right hand again, pointing up)
            outerHand.rotateZ(Math.PI - HAND_TILT); // remembering that icon's Z is now into picture
            const innerHand = new SVGIcon(remoteHand, new THREE.MeshBasicMaterial({ color: "#444444" }), undefined, 0.95, false);
            ignorePointer(innerHand);
            innerHand.rotateX(Math.PI); // flip over (now looks like a right hand again, pointing up)
            innerHand.rotateZ(Math.PI - HAND_TILT); // remembering that icon's Z is now into picture
            iconHolder = this.remoteHandIcon = new THREE.Group();
            iconHolder.add(outerHand);
            innerHand.position.set(0, 0, 0.005);
            iconHolder.add(innerHand);
            iconHolder.visible = false;
            iconScale = HAND_HEIGHT;
            iconHolder.scale.set(iconScale, iconScale, iconScale);
            iconHolder.position.set(0, 0, 0.02);
            this.threeObj.add(iconHolder);

            // @@ seems hacky
            this.realm.island.controller.inViewRealm(() => { // needs to run in realm so it can create a new View
                const timebarW = rectW - 2 * rectH * TIMEBAR_MARGIN_PROP, timebarH = rectH * TIMEBAR_HEIGHT_PROP, timebarY = -rectH * (0.5 - TIMEBAR_MARGIN_PROP - TIMEBAR_HEIGHT_PROP/2);
                const timebar = this.timebar = new TimebarView({ videoView: this, width: timebarW, height: timebarH }); // margins of 0.04 * h
                timebar.threeObj.position.set(0, timebarY, 0.02);
                this.threeObj.add(timebar.threeObj);
                });

            this.publish(this.id, ViewEvents.changedDimensions, {});
            this.applyPlayState();
            this.future(1000).checkPlayStatus();
            });

        this.subscribe(options.model.id, "setPlayState", data => this.setPlayState(data));
        this.subscribe(this.realm.island.id, { event: "synced", handling: "immediate" }, isSynced => this.handleSyncState(isSynced));
    }

    get label() {
        return "Imported Video";
    }

    adjustPlaybar(time) {
        if (!this.videoView || !this.timebar) return;

        this.timebar.adjustPlaybar(time / this.videoView.duration);
    }

    setPlayState(rawData) {
        const data = {...rawData}; // take a copy that we can play with
        const actionSpec = this.latestActionSpec = data.actionSpec; // if any
        delete data.actionSpec;

        const latest = this.latestPlayState;
        // ignore if we've heard this one before (probably because we set it locally)
        if (latest && Object.keys(data).every(key => data[key]===latest[key])) return;

        this.latestPlayState = Object.assign({}, data);
        this.applyPlayState(); // will be ignored if we're still initialising
    }

    applyPlayState() {
        if (!this.videoReady || this.waitingForIslandSync) return;

//console.log("apply playState", {...this.latestPlayState});
        if (!this.latestPlayState.isPlaying) this.videoView.pause(this.latestPlayState.pausedTime);
        else {
            this.videoView.video.playbackRate = 1;
            this.lastRateAdjust = this.now(); // make sure we don't adjust rate before playback has settled in, and any emergency jump we decide to do
            this.jumpIfNeeded = false;
            // if the video is blocked from playing, enter a stepping mode in which we move the video forward with successive pause() calls
            this.videoView.play(this.calculateVideoTime()+0.1).then(playStarted => {
                this.enableSoundIcon.visible = !playStarted;
                if (playStarted) this.future(250).triggerJumpCheck(); // leave it a little time to stabilise
                else {
//console.log(`stepping video`);
                    this.isStepping = true;
                    this.future().stepWhileBlocked();
                }
                });
        }

        if (this.latestActionSpec) this.revealAction(this.latestActionSpec);
    }

    revealAction(spec) {
        if (spec.originViewID !== this.id) {
            const type = spec.type;
            if (type === "body") {
                this.useHandToPoint(spec.x, spec.y);
            } else if (type === "timebar") {
                const xOnTimebar = this.timebar.timebarLength * (spec.proportion - 0.5);
                const yOnTimebar = -this.rectHeight * (0.5 - TIMEBAR_MARGIN_PROP - TIMEBAR_HEIGHT_PROP * 0.75);
                this.useHandToPoint(xOnTimebar, yOnTimebar);
            }
        }
    }

    useHandToPoint(targetX, targetY) {
        if (!this.remoteHandIcon) return;

        if (this.remoteHandTimeout) clearTimeout(this.remoteHandTimeout);

        // end of finger is around (-0.1, 0.5) relative to centre
        const xOffset = -0.1 * HAND_HEIGHT, yOffset = (0.5 + 0.05) * HAND_HEIGHT; // a bit off the finger
        const sinTilt = Math.sin(HAND_TILT), cosTilt = Math.cos(HAND_TILT);
        const x = xOffset * cosTilt - yOffset * sinTilt, y = xOffset * sinTilt + yOffset * cosTilt;
        const pos = this.remoteHandIcon.position;
        pos.x = targetX + x;
        pos.y = targetY + y;
        this.remoteHandIcon.visible = true;
        this.remoteHandTimeout = setTimeout(() => this.remoteHandIcon.visible = false, 1000);
    }

    calculateVideoTime() {
        const { isPlaying, startOffset } = this.latestPlayState;
        if (!isPlaying) debugger;

        const sessionNow = this.now(); // or is this.externalNow() going to be more consistent??
        return (sessionNow - startOffset) / 1000;
    }

    stepWhileBlocked() {
        if (!this.isStepping) return; // we've left stepping mode
        if (!this.videoView.isBlocked) {
            this.isStepping = false;
            return;
        }
        this.videoView.setStatic(this.calculateVideoTime());
        this.future(50).stepWhileBlocked();
    }

    handleSyncState(isSynced) {
//console.warn(`synced: ${isSynced}`);
        const wasWaiting = this.waitingForIslandSync;
        this.waitingForIslandSync = !isSynced;
        if (wasWaiting && isSynced) this.applyPlayState();
        // there was a thought of automatically pausing video if the tab goes dormant - but on Chrome, at least, a tab with a playing video simply doesn't go dormant
        //else if (!wasWaiting && !isSynced) this.videoView.pause(); // no pausedTime; no-one's watching.
    }

    handleUserClick(clickPt) {
        if (!this.videoView) return;

        // if the video is playing but blocked, this click will in theory be able to start it.
        if (this.isStepping) {
            console.log(`stop video stepping`);
            this.isStepping = false;
            this.applyPlayState();
            return;
        }

        const wantsToPlay = !this.latestPlayState.isPlaying; // toggle
        if (!wantsToPlay) this.videoView.pause(); // immediately!
        const videoTime = this.videoView.video.currentTime;
        const sessionTime = this.now(); // the session time corresponding to the video time
        const startOffset = wantsToPlay ? sessionTime - 1000 * videoTime : null;
        const pausedTime = wantsToPlay ? 0 : videoTime;
        this.setPlayState({ isPlaying: wantsToPlay, startOffset, pausedTime }); // directly from the handler, in case the browser blocks indirect play() invocations
        const actionSpec = { originViewID: this.id, type: "body", x: clickPt.x, y: clickPt.y };
        this.model.future().setPlayState(wantsToPlay, startOffset, pausedTime, actionSpec); // then update our model, which will tell everyone else
    }

    handleTimebar(proportion) {
        if (!this.videoView) return;

        const wantsToPlay = false;
        const videoTime = this.videoView.duration * proportion;
        const startOffset = null;
        const pausedTime = videoTime;
        this.setPlayState({ isPlaying: wantsToPlay, startOffset, pausedTime });
        const actionSpec = { originViewID: this.id, type: "timebar", proportion };
        this.model.future().setPlayState(wantsToPlay, startOffset, pausedTime, actionSpec); // then update our model, which will tell everyone else
    }

    triggerJumpCheck() { this.jumpIfNeeded = true; } // on next checkPlayStatus() that does a timing check

    checkPlayStatus() {
        this.adjustPlaybar(this.videoView && this.videoView.isPlaying ? this.videoView.video.currentTime : (this.latestPlayState.pausedTime || 0));

        const lastTimingCheck = this.lastTimingCheck || 0;
        const now = this.now();
        // check video timing every 0.5s
        if (this.videoView && this.videoView.isPlaying && !this.videoView.isBlocked && (now - lastTimingCheck >= 500)) {
            this.lastTimingCheck = now;
            const expectedTime = this.videoView.wrappedTime(this.calculateVideoTime());
            const videoTime = this.videoView.video.currentTime;
            const videoDiff = videoTime - expectedTime;
//console.log(`video is ${Math.round(videoDiff * 1000)}ms ahead`);
            if (videoDiff < this.videoView.duration / 2) { // otherwise presumably measured across a loop restart; just ignore.
                if (this.jumpIfNeeded) {
                    this.jumpIfNeeded = false;
                    // if there's a difference greater than 500ms, try to jump the video to the right place
                    if (Math.abs(videoDiff) > 0.5) {
                        console.log(`jumping video by ${-Math.round(videoDiff * 1000)}ms`);
                        this.videoView.video.currentTime = this.videoView.wrappedTime(videoTime - videoDiff + 0.1, true); // 0.1 to counteract the delay that the jump itself tends to introduce; true to ensure we're not jumping beyond the last video frame
                    }
                } else {
                    // every 3s, check video lag/advance, and set the playback rate accordingly.
                    // current adjustment settings:
                    //   > 200ms off: set playback 2% faster/slower than normal
                    //   > 100ms: 1% faster/slower
                    //   < 50ms: normal (i.e., hysteresis between 100ms and 50ms in the same sense)
                    const lastRateAdjust = this.lastRateAdjust || 0;
                    if (now - lastRateAdjust >= 3000) {
                        const oldRate = this.videoView.video.playbackRate;
                        const oldBoostPercent = Math.round(100 * (oldRate - 1));
                        const diffAbs = Math.abs(videoDiff), diffSign = Math.sign(videoDiff);
                        const desiredBoostPercent = -diffSign * (diffAbs > 0.2 ? 2 : (diffAbs > 0.1 ? 1 : 0));
                        if (desiredBoostPercent !== oldBoostPercent) {
                            const hysteresisBlock = desiredBoostPercent === 0 && Math.sign(oldBoostPercent) === -diffSign && diffAbs >= 0.05;
                            if (!hysteresisBlock) {
                                const playbackRate = 1 + 0.01 * desiredBoostPercent;
console.log(`video playback rate: ${playbackRate}`);
                                this.videoView.video.playbackRate = playbackRate;
                            }
                        }
                        this.lastRateAdjust = now;
                    }
                }
            }
        }
        this.future(100).checkPlayStatus();
    }
}

const ImportedVideoView = Clickable({
<<<<<<< HEAD
    onClick: options => (at, view) => view.handleUserClick(view.threeObj.worldToLocal(new THREE.Vector3().copy(at)))
})(Tracking()(VideoViewPart));
=======
    onClick: options => (at, view) => view.handleUserClick()
})(Tracking()(VideoViewPart));
>>>>>>> 3c9df944
<|MERGE_RESOLUTION|>--- conflicted
+++ resolved
@@ -1651,10 +1651,5 @@
 }
 
 const ImportedVideoView = Clickable({
-<<<<<<< HEAD
     onClick: options => (at, view) => view.handleUserClick(view.threeObj.worldToLocal(new THREE.Vector3().copy(at)))
-})(Tracking()(VideoViewPart));
-=======
-    onClick: options => (at, view) => view.handleUserClick()
-})(Tracking()(VideoViewPart));
->>>>>>> 3c9df944
+})(Tracking()(VideoViewPart));