--- conflicted
+++ resolved
@@ -6,37 +6,11 @@
 const moduleVersion = `${module.id}#${module.bundle.v || 0}`;
 if (module.bundle.v) { console.log(`Hot reload ${moduleVersion}`); module.bundle.v++; }
 
-<<<<<<< HEAD
 export default function initRoom2(state) {
-    let room;
+    state = { id: "2bb90375ea596139cc2cdcf474df4117", ...state };
 
-    const island = new Island(state && state.island, () => {
-        room = new Room({color: {value: new THREE.Color("#000088")}});
-=======
-export class Portal extends Model {
-    buildParts(state) {
-        new SpatialPart(this, state);
-    }
-
-    naturalViewClass(_viewContext) { return PortalView; }
-}
-
-class PortalView extends View {
-    buildParts() {
-        new PortalViewPart(this, {
-            targetRoom: "room1",
-            positionInTargetRoom: new THREE.Vector3(-4, 1, 4),
-            quaternionInTargetRoom: new THREE.Quaternion().setFromAxisAngle(new THREE.Vector3(0, 1, 0), -Math.PI / 4)
-        });
-        new TrackSpatial(this, {affects: "portal"});
-    }
-}
-
-export default function initRoom2(state = {}) {
-    state = { id: "2bb90375ea596139cc2cdcf474df4117", ...state };
     return new Island(state, () => {
         const room = new Room({color: {value: new THREE.Color("#000088")}});
->>>>>>> 7aaec784
 
         const portal = new Portal({
             spatial: { position: new THREE.Vector3(0, 1.25, 0) },
