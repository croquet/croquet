import * as THREE from 'three';
import Island from "../island.js";
import Room from "../room/roomModel.js";
import Model from '../model.js';
import SpatialPart from '../stateParts/spatial.js';
import View from '../view.js';
import PortalViewPart from '../viewParts/portal.js';
import TrackSpatial from '../viewParts/trackSpatial.js';

const moduleVersion = `${module.id}#${module.bundle.v || 0}`;
if (module.bundle.v) { console.log(`Hot reload ${moduleVersion}`); module.bundle.v++; }

export class Portal extends Model {
    buildParts(state) {
        new SpatialPart(this, state);
    }

    naturalViewClass(_viewContext) { return PortalView; }
}

class PortalView extends View {
    buildParts() {
        new PortalViewPart(this, {
            targetRoom: "room1",
            positionInTargetRoom: new THREE.Vector3(-4, 1, 4),
            quaternionInTargetRoom: new THREE.Quaternion().setFromAxisAngle(new THREE.Vector3(0, 1, 0), -Math.PI / 4)
        });
        new TrackSpatial(this, {affects: "portal"});
    }
}

export default function initRoom2(state) {
<<<<<<< HEAD
    let room;

    const island = new Island(state && state.island, () => {
        room = new Room({color: {value: new THREE.Color("#000088")}});

        const portal = new Portal({ spatial: { position: new THREE.Vector3(0, 0.5, 0) } });
        room.parts.objects.add(portal);
=======
    return new Island(state, () => {
        new Room({color: {value: new THREE.Color("#000088")}});
>>>>>>> 681bd562
    });
}<|MERGE_RESOLUTION|>--- conflicted
+++ resolved
@@ -30,7 +30,6 @@
 }
 
 export default function initRoom2(state) {
-<<<<<<< HEAD
     let room;
 
     const island = new Island(state && state.island, () => {
@@ -38,9 +37,5 @@
 
         const portal = new Portal({ spatial: { position: new THREE.Vector3(0, 0.5, 0) } });
         room.parts.objects.add(portal);
-=======
-    return new Island(state, () => {
-        new Room({color: {value: new THREE.Color("#000088")}});
->>>>>>> 681bd562
     });
 }