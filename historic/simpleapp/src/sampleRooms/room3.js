import Island from '../island.js';
import Room from "../room/roomModel.js";
import { CarotaEditorObject } from '../objects/editableText.js';

const moduleVersion = module.bundle.v ? (module.bundle.v[module.id] || 0) + 1 : 0;
if (module.bundle.v) { console.log(`Hot reload ${module.id}#${moduleVersion}`); module.bundle.v[module.id] = moduleVersion; }

function initRoom3(state) {
    return new Island(state, island => {
        const room = new Room().init({});
        island.set("room", room);
        const text1 = new CarotaEditorObject().init({
            spatial: { position: {x: -3, y: 1, z: 0} },
            text: {
                content: {
                    content: [{text: "man is much more than a tool builder... he is an inventor of universes... Except the real one."}],
<<<<<<< HEAD
                    selections: {"1": {start: 0, end: 0}},
                    timezone: 0,
                    queue: []
                },
                
                }},
            {
                editable: true,
=======
                    selection: {start: 0, end: 0},
                },
>>>>>>> a9315f57
                font: "Roboto", numLines: 10, width: 3, height: 2
            }
        });
        room.parts.objects.add(text1);

<<<<<<< HEAD
        // const text2 = new Editor({
        //     spatial: { position: {x: 3, y: 1, z: 0} },
        //     editableText: {
        //         content: {
        //             content: [{text: "man is much more than a tool builder... he is an inventor of universes..."}],
        //             selections: {"1": {start: 0, end: 0}},
        //timezone: 0
        //              queue: []
        //},
        //         }},
        //     {
        //         editable: true,
        //         font: "Barlow", numLines: 10, width: 3, height: 2
        //     });
        // room.parts.objects.add(text2);
=======
        const text2 = new CarotaEditorObject().init({
            spatial: { position: {x: 3, y: 1, z: 0} },
            text: {
                content: {
                    content: [{text: "man is much more than a tool builder... he is an inventor of universes..."}],
                    selection: {start: 0, end: 0},
                },
                font: "Barlow", numLines: 10, width: 3, height: 2
            }
        });
        room.parts.objects.add(text2);
>>>>>>> a9315f57
    });
}

export default {
    moduleID: module.id,
    creatorFn: initRoom3,
};<|MERGE_RESOLUTION|>--- conflicted
+++ resolved
@@ -14,41 +14,13 @@
             text: {
                 content: {
                     content: [{text: "man is much more than a tool builder... he is an inventor of universes... Except the real one."}],
-<<<<<<< HEAD
-                    selections: {"1": {start: 0, end: 0}},
-                    timezone: 0,
-                    queue: []
-                },
-                
-                }},
-            {
-                editable: true,
-=======
                     selection: {start: 0, end: 0},
                 },
->>>>>>> a9315f57
                 font: "Roboto", numLines: 10, width: 3, height: 2
             }
         });
         room.parts.objects.add(text1);
 
-<<<<<<< HEAD
-        // const text2 = new Editor({
-        //     spatial: { position: {x: 3, y: 1, z: 0} },
-        //     editableText: {
-        //         content: {
-        //             content: [{text: "man is much more than a tool builder... he is an inventor of universes..."}],
-        //             selections: {"1": {start: 0, end: 0}},
-        //timezone: 0
-        //              queue: []
-        //},
-        //         }},
-        //     {
-        //         editable: true,
-        //         font: "Barlow", numLines: 10, width: 3, height: 2
-        //     });
-        // room.parts.objects.add(text2);
-=======
         const text2 = new CarotaEditorObject().init({
             spatial: { position: {x: 3, y: 1, z: 0} },
             text: {
@@ -60,7 +32,6 @@
             }
         });
         room.parts.objects.add(text2);
->>>>>>> a9315f57
     });
 }
 
