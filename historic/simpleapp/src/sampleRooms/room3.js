--- conflicted
+++ resolved
@@ -11,33 +11,26 @@
         island.set("room", room);
         const text1 = new CarotaEditorObject().init({
             spatial: { position: {x: -3, y: 1, z: 0} },
-<<<<<<< HEAD
-            text: { content: [{text: "man is much more than a tool builder... he is an inventor of universes... Except the real one."}], font: "Roboto", numLines: 10, width: 3, height: 2}
-        });
-=======
-            editableText: {
+            text: {
                 content: {
                     content: [{text: "man is much more than a tool builder... he is an inventor of universes... Except the real one."}],
-                    selection: {start: 0, end: 0}},
-                }},
-            {
-                editable: true,
+                    selection: {start: 0, end: 0},
+                },
                 font: "Roboto", numLines: 10, width: 3, height: 2
-            });
->>>>>>> 7fdb9ea9
+            }
+        });
         room.parts.objects.add(text1);
 
-        const text2 = new Editor({
+        const text2 = new CarotaEditorObject().init({
             spatial: { position: {x: 3, y: 1, z: 0} },
-            editableText: {
+            text: {
                 content: {
                     content: [{text: "man is much more than a tool builder... he is an inventor of universes..."}],
-                    selection: {start: 0, end: 0}},
-                }},
-            {
-                editable: true,
+                    selection: {start: 0, end: 0},
+                },
                 font: "Barlow", numLines: 10, width: 3, height: 2
-            });
+            }
+        });
         room.parts.objects.add(text2);
     });
 }
