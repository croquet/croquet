--- conflicted
+++ resolved
@@ -134,23 +134,6 @@
 function initBounce(options) {
     const room = Room.create();
 
-<<<<<<< HEAD
-        for (let x = -3; x <= 3; x += 3) {
-            const bigBox = new BoxElement().init({ spatial: { position: { x, y: 0.5, z: -2 }}});
-            room.parts.elements.add(bigBox);
-        }
-        const text1 = new TextElement().init({
-            spatial: { position: new THREE.Vector3(-2.25, 3, -2) },
-            text: { content: {runs: [{text: ["Croquet replicated text" /*runs identically on any platform. Load this in another page to compare. Drag the cubes." */ ]}]} },
-            editable: false
-        });
-        room.parts.elements.add(text1);
-        const bouncingBoxes = new RandomlyColoringGroupElement().init({ spatial: { scale: {x: 0.5, y: 0.5, z: 0.5 } } });
-        room.parts.elements.add(bouncingBoxes);
-        for (let i = 0; i < options.n; i++) {
-            bouncingBoxes.parts.children.add(new BouncingBallElement().init({ spatial: { scale: {x: 0.3, y: 0.3, z: 0.3 } } }));
-        }
-=======
     for (let x = -3; x <= 3; x += 3) {
         const bigBox = BoxElement.create({ spatial: { position: new THREE.Vector3(x, 0.5, -2)}});
         room.parts.elements.add(bigBox);
@@ -159,7 +142,6 @@
         spatial: { position: new THREE.Vector3(-2.25, 3, -2) },
         text: { content: {runs: [{text: "Croquet runs identically on any platform. Load this in another page to compare. Drag the cubes."}]} },
         editable: false
->>>>>>> 53ffda75
     });
     room.parts.elements.add(text1);
     const bouncingBoxes = RandomlyColoringGroupElement.create({ spatial: { scale: new THREE.Vector3(0.5, 0.5, 0.5) } });
