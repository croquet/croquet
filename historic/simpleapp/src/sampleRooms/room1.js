--- conflicted
+++ resolved
@@ -2,14 +2,14 @@
 import Island from '../island.js';
 import Room from "../room/roomModel.js";
 import SpatialPart from '../stateParts/spatial.js';
-import InertialSpatialPart from '../stateParts/inertialSpatial.js';
+import Inertial from '../stateParts/inertial.js';
 import { StatePart, ViewPart } from '../modelView.js';
-import DraggableViewPart from '../viewParts/draggable.js';
-import TrackSpatial from '../viewParts/trackSpatial.js';
+import Tracking from '../viewParts/tracking.js';
 import { TextObject } from '../objects/text.js';
 import { LayoutRoot, LayoutContainer, LayoutSlotStretch3D, LayoutSlotText } from '../viewParts/layout.js';
 import TextViewPart from '../viewParts/text.js';
 import { CarotaEditorObject } from '../objects/editableText.js';
+import Draggable from '../viewParts/draggable.js';
 
 const moduleVersion = `${module.id}#${module.bundle.v || 0}`;
 if (module.bundle.v) { console.log(`Hot reload ${moduleVersion}`); module.bundle.v++; }
@@ -38,7 +38,7 @@
     constructor() {
         super();
         this.parts = {
-            spatial: new (AutoRotating(InertialSpatialPart))()
+            spatial: new (AutoRotating(Inertial(SpatialPart)))()
         };
     }
 
@@ -57,27 +57,7 @@
     }
 }
 
-<<<<<<< HEAD
-export class BoxView extends ViewPart {
-    constructor(modelState, options) {
-        super(modelState, options);
-        this.parts = {
-            main: new DraggableViewPart(modelState, {
-                dragHandle: "inner", // inner of the TrackSpatial
-                inner: new TrackSpatial(modelState, {
-                    inner: new BoxViewPart(modelState, options)
-                })
-            })
-        };
-=======
-class BoxView extends View {
-    buildParts() {
-        new BoxViewPart(this);
-        new TrackSpatial(this, {affects: "box"});
-        new DraggableViewPart(this, {dragHandle: "box"});
->>>>>>> 7fdb9ea9
-    }
-}
+export const BoxView = Draggable(Tracking(BoxViewPart));
 
 export class LayoutTestModel extends StatePart {
     constructor() {
@@ -96,7 +76,7 @@
     constructor(modelState, options) {
         super(modelState, options);
         this.parts = {
-            layout: new TrackSpatial(modelState, {inner: new LayoutRoot(modelState, {children: [
+            layout: new (Tracking(LayoutRoot))(modelState, {children: [
                 new LayoutContainer(modelState, {
                     flexDirection: "row",
                     alignItems: "stretch",
@@ -136,7 +116,7 @@
                         })
                     ]
                 })
-            ]})})
+            ]})
         };
     }
 }
@@ -163,14 +143,7 @@
 
         const editText = new CarotaEditorObject().init({
             spatial: { position: {x: -4, y: 2, z: -1.5} },
-<<<<<<< HEAD
             text: { content: [{text: "This text can be edited"}], font: "Roboto", numLines: 10, width: 3, height: 2}
-=======
-            editableText: { content: {content: [{text: "This text can be edited"}], selection: {start: 0, end: 0}}, font: "Roboto", numLines: 10, width: 3, height: 2}
-        },
-        {
-            editable: true,
->>>>>>> 7fdb9ea9
         });
         room.parts.objects.add(editText);
 
