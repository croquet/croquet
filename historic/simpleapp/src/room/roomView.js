--- conflicted
+++ resolved
@@ -14,12 +14,8 @@
 import { PortalTraversing, PortalEvents, PortalTopic } from "../modelParts/portal";
 import { KeyboardViewPart } from "../viewParts/keyboard";
 import { ContextMenu } from "../viewParts/menu";
-<<<<<<< HEAD
-import { ColorEvents } from "../stateParts/color";
+import { ColorEvents } from "../modelParts/color";
 import urlOptions from "../util/urlOptions";
-=======
-import { ColorEvents } from "../modelParts/color";
->>>>>>> 53ffda75
 
 const moduleVersion = module.bundle.v ? (module.bundle.v[module.id] || 0) + 1 : 0;
 if (module.bundle.v) { console.log(`Hot reload ${module.id}#${moduleVersion}`); module.bundle.v[module.id] = moduleVersion; }
