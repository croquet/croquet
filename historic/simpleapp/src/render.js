--- conflicted
+++ resolved
@@ -12,7 +12,6 @@
 
 export default class Renderer {
     constructor(width, height) {
-<<<<<<< HEAD
 	let contextAttributes = {
             alpha: false,
             depth: true,
@@ -29,10 +28,7 @@
         this.renderer.autoClearStencil = false;
         this.renderer.autoClearDepth = false;
         this.renderer.autoClearColor = false;
-=======
-        this.renderer = new THREE.WebGLRenderer();
         this.renderer.autoClear = false;
->>>>>>> e71dc58c
         this.changeViewportSize(width, height);
         document.body.appendChild(this.renderer.domElement);
     }
