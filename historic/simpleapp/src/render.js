--- conflicted
+++ resolved
@@ -47,12 +47,12 @@
         this.renderer.setSize(width, height);
     }
 
-    render(room, allRooms, roomViewManager) {
+    render(room, allRooms, getIsland, roomViewManager) {
         const currentRoomView = roomViewManager.expect(room);
         // Portal rendering technique inspired by https://github.com/zadvorsky/three.portals/blob/master/src/THREE.PortalController.js
         const mainScene = currentRoomView.parts.roomScene.threeObj;
         /** @type {THREE.Camera} */
-        const mainCamera = currentRoomView.lookUp("trackedCamera.inner").threeObj;
+        const mainCamera = currentRoomView.parts.camera.threeObj;
 
         /** @type {PortalViewPart[]} */
         const portalViewParts = Object.values(currentRoomView.parts.objectViewManager.viewsForObjects)
@@ -101,18 +101,13 @@
             // stencil buffer is not changed
             gl.stencilOp(gl.KEEP, gl.KEEP, gl.KEEP);
 
-<<<<<<< HEAD
             const portalPart = portalViewPart.viewState.parts.clonedPortal;
-            const portalTargetRoomView = roomViewManager.requestPassive(portalPart.there, allIslands);
-=======
-            const portalPart = portalViewPart.modelPortalPart;
-            const portalTargetRoomView = roomViewManager.requestPassive(portalPart.there, allRooms);
->>>>>>> 7fdb9ea9
+            const portalTargetRoomView = roomViewManager.requestPassive(portalPart.there, allRooms, getIsland);
 
             if (portalTargetRoomView) {
                 const portalTargetScene = portalTargetRoomView.parts.roomScene.threeObj;
                 /** @type {THREE.Camera} */
-                const portalTargetCamera = portalTargetRoomView.parts.trackedCamera.parts.inner.threeObj;
+                const portalTargetCamera = portalTargetRoomView.parts.camera.threeObj;
 
                 const {targetPosition, targetQuaternion} = portalPart.projectThroughPortal(mainCamera.position, mainCamera.quaternion);
                 portalTargetCamera.position.copy(targetPosition);
