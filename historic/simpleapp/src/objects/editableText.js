--- conflicted
+++ resolved
@@ -28,11 +28,7 @@
     constructor(options) {
         super();
         this.parts = {
-<<<<<<< HEAD
-            main: new (Tracking()(EditableTextViewPart))({source: options.model.parts.text, options})
-=======
-            main: new (Tracking(EditableTextViewPart, {source: options.model.parts.spatial}))({textPart: options.model.parts.text})
->>>>>>> ee327408
+            main: new (Tracking({source: options.model.parts.spatial})(EditableTextViewPart))({textPart: options.model.parts.text})
         };
     }
 }
@@ -41,11 +37,7 @@
     constructor(options) {
         super();
         this.parts = {
-<<<<<<< HEAD
-            main: new (Tracking()(EditableTextViewPart))({editable: true, source: options.model.parts.text, ...options})
-=======
-            main: new (Tracking(EditableTextViewPart, {source: options.model.parts.spatial}))({textPart: options.model.parts.text, editable: true})
->>>>>>> ee327408
+            main: new (Tracking({source: options.model.parts.spatial})(EditableTextViewPart))({textPart: options.model.parts.text, editable: true})
         };
     }
 }