--- conflicted
+++ resolved
@@ -3,15 +3,10 @@
 import AsyncQueue from './util/asyncQueue.js';
 import urlOptions from "./util/urlOptions.js";
 import hotreload from "./hotreload.js";
-<<<<<<< HEAD
-import { hashModelCode } from "./modules.js";
-import { inModelRealm } from "./modelView.js";
-=======
 import { hashModelCode, baseUrl } from "./modules.js";
-import Model from "./model.js";
+import { inModelRealm, StatePart } from "./modelView.js";
 import Stats from "./util/stats.js";
 
->>>>>>> 7fdb9ea9
 
 const moduleVersion = `${module.id}#${module.bundle.v||0}`;
 if (module.bundle.v) { console.log(`Hot reload ${moduleVersion}`); module.bundle.v++; }
@@ -65,7 +60,6 @@
         // pending messages, sorted by time
         this.messages = new PriorityQueue((a, b) => a.before(b));
         execOnIsland(this, () => {
-<<<<<<< HEAD
             inModelRealm(this, () => {
                 // our synced random stream
                 this._random = new SeedRandom(null, { state: state.random || true });
@@ -75,8 +69,7 @@
                 if (state.models) {
                     // create all models, uninitialized, but already registered
                     for (const modelState of state.models || []) {
-                        const ModelClass = classFromID(modelState.class);
-                        const model = new ModelClass();
+                        const model = StatePart.constructFromState(modelState);
                         model.register();
                     }
                     // restore model state, allow resolving object references
@@ -92,23 +85,6 @@
                     }
                 } else {
                     initFn(this);
-=======
-            // our synced random stream
-            const seed = state.id; // okay to be undefined
-            this._random = new SeedRandom(seed, { state: state.random || true });
-            this.id = state.id || this.randomID();
-            this.time = state.time || 0;
-            this.timeSeq = state.timeSeq || 0;
-            if (state.models) {
-                // create all models
-                for (const modelState of state.models || []) {
-                    Model.fromState(modelState); // registers the model
-                }
-                // wire up models in second pass
-                for (const modelState of state.models || []) {
-                    const model = this.modelsById[modelState.id];
-                    model.restoreObjectReferences(modelState, this.modelsById);
->>>>>>> 7fdb9ea9
                 }
             });
         });
@@ -178,19 +154,13 @@
         // scheduled earlier. It won't lead to any collisions (this would require
         // wrap-around within a time slot) but it still is a problem since it
         // may cause unpredictable effects on the code.
-<<<<<<< HEAD
-        // The reflector uses a similar scheme with sequence numbers below 100000000.
-        this.timeSeq = (this.timeSeq + 100000000) % 1000000000000000;
-        const message = new Message(this.time + tOffset, this.timeSeq, receiverID, selector, args);
-=======
         // Then again, if we produced 1000 messages at 60 fps it would still take
         // over 1000 years to wrap around. 2^53 is big.
         // To have a defined ordering between future messages generated on island
         // and messages from the reflector, we create even sequence numbers here and
         // the reflector's sequence numbers are made odd on arrival
         this.timeSeq = (this.timeSeq + 2) % (Number.MAX_SAFE_INTEGER + 1);
-        const message = new Message(this.time + tOffset, this.timeSeq, receiverID, partID, selector, args);
->>>>>>> 7fdb9ea9
+        const message = new Message(this.time + tOffset, this.timeSeq, receiverID, selector, args);
         this.messages.add(message);
     }
 
@@ -252,18 +222,10 @@
         if (this.modelSubscriptions[topic]) this.modelSubscriptions[topic].remove(handler);
     }
 
-<<<<<<< HEAD
-    addViewSubscription(scope, event, subscriberId, methodName) {
+    addViewSubscription(scope, event, subscriberId, methodName, oncePerFrame) {
         if (CurrentIsland) throw Error("Island Error");
         const topic = scope + ":" + event;
         const handler = subscriberId + "." + methodName;
-        if (!this.viewSubscriptions[topic]) this.viewSubscriptions[topic] = new Set();
-        this.viewSubscriptions[topic].add(handler);
-=======
-    addViewSubscription(scope, event, subscriberId, part, methodName, oncePerFrame) {
-        if (CurrentIsland) throw Error("Island Error");
-        const topic = scope + ":" + event;
-        const handler = subscriberId + "." + part + "." + methodName;
         let subs = this.viewSubscriptions[topic];
         if (!subs) subs = this.viewSubscriptions[topic] = {
             data: [],
@@ -272,25 +234,12 @@
         };
         if (oncePerFrame) subs.onceHandlers.add(handler);
         else subs.queueHandlers.add(handler);
->>>>>>> 7fdb9ea9
     }
 
     removeViewSubscription(scope, event, subscriberId, methodName) {
         if (CurrentIsland) throw Error("Island Error");
         const topic = scope + ":" + event;
-<<<<<<< HEAD
         const handler = subscriberId + "." + methodName;
-        if (this.viewSubscriptions[topic]) this.viewSubscriptions[topic].delete(handler);
-    }
-
-    removeAllViewSubscriptionsFor(subscriberId) {
-        // TODO: optimize this - reverse lookup table?
-        for (const topicSubscribers of Object.values(this.viewSubscriptions)) {
-            for (const handler of topicSubscribers) {
-                if (handler.startsWith(subscriberId)) {
-                    topicSubscribers.delete(handler);
-=======
-        const handler = subscriberId + "." + part + "." + methodName;
         const subs = this.viewSubscriptions[topic];
         if (subs) {
             subs.onceHandlers.delete(handler);
@@ -301,8 +250,8 @@
         }
     }
 
-    removeAllViewSubscriptionsFor(subscriberId, part) {
-        const handlerPrefix = `${subscriberId}.${part}.`;
+    removeAllViewSubscriptionsFor(subscriberId) {
+        const handlerPrefix = `${subscriberId}.`;
         // TODO: optimize this - reverse lookup table?
         for (const [topic, subs] of Object.entries(this.viewSubscriptions)) {
             for (const kind of ["onceHandlers", "queueHandlers"]) {
@@ -310,7 +259,6 @@
                     if (handler.startsWith(handlerPrefix)) {
                         delete subs[handler];
                     }
->>>>>>> 7fdb9ea9
                 }
             }
             if (subs.onceHandlers.size + subs.queueHandlers.size === 0) {
@@ -361,26 +309,18 @@
 
     handleViewEvents(topic, dataArray) {
         // Events published by views can only reach other views
-<<<<<<< HEAD
-        if (this.viewSubscriptions[topic]) {
-            for (const handler of this.viewSubscriptions[topic]) {
-                const [subscriberId, method] = handler.split(".");
-                const view = this.viewsById[subscriberId];
-                view[method].call(view, data);
-=======
         const subscriptions = this.viewSubscriptions[topic];
         if (subscriptions) {
             for (const subscriber of subscriptions.queueHandlers) {
-                const [subscriberId, part, method] = subscriber.split(".");
-                const partInstance = this.viewsById[subscriberId].parts[part];
-                for (const data of dataArray) partInstance[method](data);
+                const [subscriberId, method] = subscriber.split(".");
+                const view = this.viewsById[subscriberId];
+                for (const data of dataArray) view[method](data);
             }
             const data = dataArray[dataArray.length - 1];
             for (const subscriber of subscriptions.onceHandlers) {
-                const [subscriberId, part, method] = subscriber.split(".");
-                const partInstance = this.viewsById[subscriberId].parts[part];
-                partInstance[method](data);
->>>>>>> 7fdb9ea9
+                const [subscriberId, method] = subscriber.split(".");
+                const view = this.viewsById[subscriberId];
+                view[method](data);
             }
         }
     }
