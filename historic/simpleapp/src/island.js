--- conflicted
+++ resolved
@@ -854,18 +854,10 @@
 };
 
 const transcoders = {
-<<<<<<< HEAD
-    "*.moveTo": XYZ,
-    "*.rotateTo": XYZW,
-    "*.updateContents": Identity,
-    "*.receiveEditEvents": Identity,
-    "*.initialUpdate": Identity,
-=======
     "*#moveTo": XYZ,
     "*#rotateTo": XYZW,
     "*#onKeyDown": Identity,
     "*#updateContents": Identity,
->>>>>>> a9315f57
 };
 
 export function addMessageTranscoder(pattern, encoder, decoder) {
