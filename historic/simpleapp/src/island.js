import SeedRandom from "seedrandom";
import PriorityQueue from "./util/priorityQueue.js";
import AsyncQueue from './util/asyncQueue.js';
import hotreload from "./hotreload.js";
import { hashModelCode, baseUrl } from "./modules.js";
import { inModelRealm, StatePart } from "./modelView.js";
import Stats from "./util/stats.js";
import { PATH_PART_SEPARATOR_SPLIT_REGEXP } from "./parts.js";


const moduleVersion = module.bundle.v ? (module.bundle.v[module.id] || 0) + 1 : 0;
if (module.bundle.v) { console.log(`Hot reload ${module.id}#${moduleVersion}`); module.bundle.v[module.id] = moduleVersion; }

const DEBUG = {
    messages: false,
    ticks: false,
};

let viewID = 0;
/** @type {Island} */
let CurrentIsland = null;

const Math_random = Math.random.bind(Math);
Math.random = () => {
    if (CurrentIsland) throw Error("You must use this.island.random() in model code!");
    return Math_random();
};
hotreload.addDisposeHandler("math-random", () => Math.random = Math_random);

// this is the only place allowed to change CurrentIsland
function execOnIsland(island, fn) {
    if (CurrentIsland) throw Error("Island confusion");
    if (!(island instanceof Island)) throw Error("not an island: " + island);
    const previousIsland = CurrentIsland;
    try {
        CurrentIsland = island;
        window.ISLAND = island;
        fn();
    } finally {
        CurrentIsland = previousIsland;
    }
}

/** An island holds the models which are replicated by teatime,
 * a queue of messages, plus additional bookkeeping to make
 * uniform pub/sub between models and views possible.*/
export default class Island {
    static latest() { return module.bundle.v && module.bundle.v[module.id] || 0; }
    static version() { return moduleVersion; }
    static current() {
        if (!CurrentIsland) console.warn(`No CurrentIsland in v${moduleVersion}!`);
        return CurrentIsland;
    }

    constructor(snapshot, initFn) {
        if (moduleVersion !== Island.latest()) throw Error("Hot Reload problem: Instantiating old Island v" + moduleVersion);

        this.topLevelModelsById = {};
        this.viewsById = {};
        this.modelsByName = {};
        // Models can only subscribe to other model events
        // Views can subscribe to model or other view events
        this.modelSubscriptions = {};
        this.viewSubscriptions = {};
        /** topics that had events since last frame */
        this.frameTopics = new Set();
        /** pending messages, sorted by time and sequence number */
        this.messages = new PriorityQueue((a, b) => a.before(b));
        execOnIsland(this, () => {
            inModelRealm(this, () => {
                /** @type {SeedRandom} our synced pseudo random stream */
                this._random = () => { throw Error("You must not use random when applying state!"); };
                /** @type {String} island ID */
                this.id = snapshot.id; // the controller always provides an ID
                /** @type {Number} how far simulation has progressed */
                this.time = snapshot.time || 0;
                /** @type {Number} timestamp of last external message */
                this.externalTime = snapshot.externalTime || 0;
                /** @type {Number} sequence number for disambiguating messages with same timestamp */
                this.sequence = snapshot.sequence || 0;
                if (snapshot.models) {
                    // create all models, uninitialized, but already registered
                    for (const modelState of snapshot.models || []) {
                        const model = StatePart.constructFromState(modelState);
                        model.registerRecursively(modelState, true);
                    }

                    for (const [modelName, modelId] of Object.entries(snapshot.namedModels)) {
                        this.set(modelName, this.lookUpModel(modelId));
                    }

                    // restore model snapshot, allow resolving object references
                    for (const modelState of snapshot.models || []) {
                        const model = this.topLevelModelsById[modelState.id];
                        model.restore(modelState, this.topLevelModelsById);
                        model.restoreDone();
                    }
                    // restore messages
                    for (const messageState of snapshot.messages || []) {
                        const message = Message.fromState(messageState);
                        this.messages.add(message);
                    }
                    // now it's safe to use stored random
                    this._random = new SeedRandom(null, { state: snapshot.random });
                } else {
                    // create new random, it is okay to use in init code
                    this._random = new SeedRandom(null, { state: true });
                    initFn(this);
                }
            });
        });
    }

    registerModel(model, id) {
        if (CurrentIsland !== this) throw Error("Island Error");
        if (!id) id = "M" + this.randomID();
        this.topLevelModelsById[id] = model;
        return id;
    }

    deregisterModel(id) {
        if (CurrentIsland !== this) throw Error("Island Error");
        delete this.topLevelModelsById[id];
    }

    lookUpModel(id) {
        const [topLevelModelId, rest] = id.split(PATH_PART_SEPARATOR_SPLIT_REGEXP);
        if (rest) {
            return this.topLevelModelsById[topLevelModelId].lookUp(rest);
        }
        return this.topLevelModelsById[topLevelModelId];
    }

    registerView(view) {
        if (CurrentIsland) throw Error("Island Error");
        const id = "V" + ++viewID;
        this.viewsById[id] = view;
        return id;
    }

    deregisterView(id) {
        if (CurrentIsland) throw Error("Island Error");
        delete this.viewsById[id];
    }

    get(modelName) { return this.modelsByName[modelName]; }
    set(modelName, model) {
        if (CurrentIsland !== this) throw Error("Island Error");
        this.modelsByName[modelName] = model;
    }

    // Send via reflector
    callModelMethod(modelId, subPartPath, selector, args) {
        if (CurrentIsland) throw Error("Island Error");
        const recipient = this.lookUpModel(modelId).lookUp(subPartPath).id;
        const message = new Message(this.time, 0, recipient, selector, args);
        this.controller.sendMessage(message);
    }

    sendNoop() {
        // this is only used for syncing after a snapshot
        // noop() isn't actually implemented, sends to island id
        // are filtered out in executeOn()
        const message = new Message(this.time, 0, this.id, "noop", []);
        this.controller.sendMessage(message);
    }

    /** decode msgData and sort it into future queue
     * @param {MessageData} msgData - encoded message
     * @return {Message} decoded message
     */
    processExternalMessage(msgData) {
        const message = Message.fromState(msgData);
        this.messages.add(message);
        this.externalTime = message.time; // we have all external messages up to this time
        return message;
    }

    futureSend(tOffset, receiverID, selector, args) {
        if (CurrentIsland !== this) throw Error("Island Error");
        if (tOffset < 0) throw Error("attempt to send future message into the past");
         // Wrapping below means that if we have an overflow, messages
        // scheduled after the overflow will be executed *before* messages
        // scheduled earlier. It won't lead to any collisions (this would require
        // wrap-around within a time slot) but it still is a problem since it
        // may cause unpredictable effects on the code.
        // Then again, if we produced 1000 messages at 60 fps it would still take
        // over 1000 years to wrap around. 2^53 is big.
        // To have a defined ordering between future messages generated on island
        // and messages from the reflector, we create even sequence numbers here and
        // the reflector's sequence numbers are made odd on arrival
        this.sequence = (this.sequence + 2) % (Number.MAX_SAFE_INTEGER + 1);
        const message = new Message(this.time + tOffset, this.sequence, receiverID, selector, args);
        this.messages.add(message);
    }

    // Convert model.future(tOffset).property(...args)
    // into this.futureSend(tOffset, model.id, "property", args)
    futureProxy(tOffset, model) {
        if (CurrentIsland !== this) throw Error("Island Error");
        const island = this;
        return new Proxy(model, {
            get(_target, property) {
                if (typeof model[property] === "function") {
                    const methodProxy = new Proxy(model[property], {
                        apply(_method, _this, args) {
                            if (island.lookUpModel(model.id) !== model) throw Error("future send to unregistered model");
                            island.futureSend(tOffset, model.id, property, args);
                        }
                    });
                    return methodProxy;
                }
                throw Error("Tried to call " + property + "() on future of " + Object.getPrototypeOf(model).constructor.name + " which is not a function");
            }
        });
    }

    /**
     * Process pending messages for this island and advance simulation.
     * Must only be sent by controller!
     * @param {Number} time - simulate up to this time
     * @param {Number} deadline - CPU time deadline for interrupting simulation
     * @returns {Boolean} true if finished simulation before deadline
     */
    advanceTo(time, deadline) {
        if (CurrentIsland) throw Error("Island Error");
        let count = 0;
        let message;
        while ((message = this.messages.peek()) && message.time <= time) {
            if (message.time < this.time) throw Error("past message encountered: " + message);
            this.messages.poll();
            this.time = message.time;
            message.executeOn(this);
            if (++count > 100) { count = 0; if (Date.now() > deadline) return false; }
        }
        this.time = time;
        return true;
    }

    addModelSubscription(scope, event, subscriberId, methodName) {
        if (CurrentIsland !== this) throw Error("Island Error");
        const topic = scope + ":" + event;
        const handler = subscriberId + "." + methodName;
        if (!this.modelSubscriptions[topic]) this.modelSubscriptions[topic] = new Set();
        this.modelSubscriptions[topic].add(handler);
    }

    removeModelSubscription(scope, event, subscriberId, methodName) {
        if (CurrentIsland !== this) throw Error("Island Error");
        const topic = scope + ":" + event;
        const handler = subscriberId + "." + methodName;
        if (this.modelSubscriptions[topic]) this.modelSubscriptions[topic].remove(handler);
    }

    addViewSubscription(scope, event, subscriberId, methodName, oncePerFrame) {
        if (CurrentIsland) throw Error("Island Error");
        const topic = scope + ":" + event;
        const handler = subscriberId + "." + methodName;
        let subs = this.viewSubscriptions[topic];
        if (!subs) subs = this.viewSubscriptions[topic] = {
            data: [],
            onceHandlers: new Set(),
            queueHandlers: new Set(),
        };
        if (oncePerFrame) subs.onceHandlers.add(handler);
        else subs.queueHandlers.add(handler);
    }

    removeViewSubscription(scope, event, subscriberId, methodName) {
        if (CurrentIsland) throw Error("Island Error");
        const topic = scope + ":" + event;
        const handler = subscriberId + "." + methodName;
        const subs = this.viewSubscriptions[topic];
        if (subs) {
            subs.onceHandlers.delete(handler);
            subs.queueHandlers.delete(handler);
            if (subs.onceHandlers.size + subs.queueHandlers.size === 0) {
                delete this.viewSubscriptions[topic];
            }
        }
    }

    removeAllViewSubscriptionsFor(subscriberId) {
        const handlerPrefix = `${subscriberId}.`;
        // TODO: optimize this - reverse lookup table?
        for (const [topic, subs] of Object.entries(this.viewSubscriptions)) {
            for (const kind of ["onceHandlers", "queueHandlers"]) {
                for (const handler of subs[kind]) {
                    if (handler.startsWith(handlerPrefix)) {
                        delete subs[handler];
                    }
                }
            }
            if (subs.onceHandlers.size + subs.queueHandlers.size === 0) {
                delete this.viewSubscriptions[topic];
            }
        }
    }

    publishFromModel(scope, event, data) {
        if (CurrentIsland !== this) throw Error("Island Error");
        const topic = scope + ":" + event;
        if (this.modelSubscriptions[topic]) {
            for (const handler of this.modelSubscriptions[topic]) {
                const [subscriberId, selector] = handler.split(".");
                this.futureSend(0, subscriberId, selector, data ? [data] : []);
            }
        }
        // To ensure model code is executed bit-identically everywhere, we have to notify views
        // later, since different views might be subscribed in different island replicas
        const topicSubscribers = this.viewSubscriptions[topic];
        if (topicSubscribers) {
            this.frameTopics.add(topic);
            if (topicSubscribers.queueHandlers.size > 0) {
                topicSubscribers.data.push(data);
                if (topicSubscribers.data.length % 1000 === 0) console.warn(`${topic} has ${topicSubscribers.data.length} events`);
            } else topicSubscribers.data[0] = data;
        }
    }

    processModelViewEvents() {
        if (CurrentIsland) throw Error("Island Error");
        // handle subscriptions for all new topics
        for (const topic of this.frameTopics) {
            const subscriptions = this.viewSubscriptions[topic];
            if (subscriptions) {
                this.handleViewEvents(topic, subscriptions.data);
                subscriptions.data.length = 0;
            }
        }
        this.frameTopics.clear();
    }

    publishFromView(scope, event, data) {
        if (CurrentIsland) throw Error("Island Error");
        const topic = scope + ":" + event;
        this.handleViewEvents(topic, [data]);
    }

    handleViewEvents(topic, dataArray) {
        // Events published by views can only reach other views
        const subscriptions = this.viewSubscriptions[topic];
        if (subscriptions) {
            for (const subscriber of subscriptions.queueHandlers) {
                const [subscriberId, method] = subscriber.split(".");
                const view = this.viewsById[subscriberId];
                for (const data of dataArray) view[method](data);
            }
            const data = dataArray[dataArray.length - 1];
            for (const subscriber of subscriptions.onceHandlers) {
                const [subscriberId, method] = subscriber.split(".");
                const view = this.viewsById[subscriberId];
                view[method](data);
            }
        }
    }

    asState() {
        const namedModels = {};

        for (const [modelName, model] of Object.entries(this.modelsByName)) {
            namedModels[modelName] = model.id;
        }

        return {
            id: this.id,
            time: this.time,
            externalTime: this.externalTime,
            sequence: this.sequence,
            random: this._random.state(),
            models: Object.values(this.topLevelModelsById).map(model => {
                const state = {};
                model.toState(state);
                return state;
            }),
            namedModels,
            messages: this.messages.asUnsortedArray().map(message => message.asState()),
        };
    }

    random() {
        if (CurrentIsland !== this) throw Error("Island Error");
        return this._random();
    }

    randomID() {
        if (CurrentIsland !== this) throw Error("Island Error");
        let id = '';
        for (let i = 0; i < 4; i++) {
            id += (this._random.int32() >>> 0).toString(16).padStart(8, '0');
        }
        return id;
    }


    // HACK: create a clean island, and move all Spatial parts
    // to their initial position/rotation via reflector.
    // Also, stop and restart InertialSpatial parts.
    // Also, reset editable text
    broadcastInitialState() {
        const cleanIsland = this.controller.createCleanIsland();
        for (const [modelId, model] of Object.entries(this.topLevelModelsById)) {
            const cleanModel = cleanIsland.topLevelModelsById[modelId];
            if (!cleanModel) continue;
            for (const [partId, part] of Object.entries(model.parts)) {
                const cleanPart = cleanModel.parts[partId];
                if (!cleanPart) continue;
                if (part.position && typeof part.moveTo === "function"
                        && !part.position.equals(cleanPart.position)) {
                    this.callModelMethod(modelId, partId, "moveTo", [cleanPart.position]);
                    if (part.inInertiaPhase && typeof part.stop === "function") {
                        this.callModelMethod(modelId, partId, "stop", []);
                        if (typeof part.startInertiaPhase === "function") {
                            // This is such a hack: we need to wait for a tick that "cancels" the future messages
                            // before we can start it up again. Otherwise we get twice the number of future messages.
                            setTimeout(() => this.callModelMethod(modelId, partId, "startInertiaPhase", [], 1000));
                        }
                    }
                }
                if (part.quaternion && typeof part.rotateTo === "function"
                        && !part.quaternion.equals(cleanPart.quaternion)) {
                    this.callModelMethod(modelId, partId, "rotateTo", [cleanPart.quaternion]);
                }
                if (part.content && typeof part.updateContents === "function"
                        && part.content !== cleanPart.content) {
                    this.callModelMethod(modelId, partId, "updateContents", [cleanPart.content]);
                }
            }
        }
    }
}


// Socket

let TheSocket = null;
let LastReceived = 0;

/** start sending PINGs to server after not receiving anything for this timeout */
const PING_TIMEOUT = 500;
/** send PINGs using this interval until hearing back from server */
const PING_INTERVAL = 1000 / 5;

function PING() {
    if (!TheSocket || TheSocket.readyState !== WebSocket.OPEN) return;
    TheSocket.send(JSON.stringify({ action: 'PING', args: Date.now()}));
}

// one reason for having this is to prevent the connection from going idle,
// which caused some router/computer combinations to buffer packets instead
// of delivering them immediately (observed on AT&T Fiber + Mac)
hotreload.setInterval(() => {
    if (Date.now() - LastReceived < PING_TIMEOUT) return;
    PING();
}, PING_INTERVAL);

async function startReflectorInBrowser() {
    document.getElementById("error").innerText = 'No Connection';
    console.log("Starting in-browser reflector");
    // we defer starting the server until hotreload has finished
    // loading all new modules
    await hotreload.waitTimeout(0);
    // The following import runs the exact same code that's
    // executing on Node normally. It imports 'ws' which now
    // comes from our own fakeWS.js
    // ESLint doesn't know about the alias in package.json:
    // eslint-disable-next-line global-require,import/no-unresolved
    require("reflector"); // start up local server
    // we could return require("reflector").server._url
    // to connect to our server.
    // However, we want to discover servers in other tabs
    // so we use the magic port 0 to connect to that.
    return 'channel://server:0/';
}

function newInBrowserSocket(server) {
    // eslint-disable-next-line global-require,import/no-extraneous-dependencies
    const Socket = require("ws").Socket;
    return new Socket({ server });
}

export async function connectToReflector(reflectorUrl) {
    let socket;
    if (typeof reflectorUrl !== "string") reflectorUrl = await startReflectorInBrowser();
    if (reflectorUrl.match(/^wss?:/)) socket = new WebSocket(reflectorUrl);
    else if (reflectorUrl.match(/^channel:/)) socket = newInBrowserSocket(reflectorUrl);
    else throw Error('Cannot interpret reflector address ' + reflectorUrl);
    socketSetup(socket, reflectorUrl);
}

function socketSetup(socket, reflectorUrl) {
    document.getElementById("error").innerText = 'Connecting to ' + socket.url;
    Object.assign(socket, {
        onopen: _event => {
            if (socket.constructor === WebSocket) document.getElementById("error").innerText = '';
            console.log(socket.constructor.name, "connected to", socket.url);
            Controller.joinAll(socket);
            Stats.connected(true);
            hotreload.setTimeout(PING, 0);
        },
        onerror: _event => {
            document.getElementById("error").innerText = 'Connection error';
            console.log(socket.constructor.name, "error");
        },
        onclose: event => {
            document.getElementById("error").innerText = 'Connection closed:' + event.code + ' ' + event.reason;
            console.log(socket.constructor.name, "closed:", event.code, event.reason);
            Stats.connected(false);
            Controller.leaveAll();
            if (event.code !== 1000) {
                // if abnormal close, try to connect again
                document.getElementById("error").innerText = 'Reconnecting ...';
                hotreload.setTimeout(() => connectToReflector(reflectorUrl), 1000);
            }
        },
        onmessage: event => {
            LastReceived = Date.now();
            Controller.receive(event.data);
        }
    });
    hotreload.addDisposeHandler("socket", () => socket.readyState !== WebSocket.CLOSED && socket.close(1000, "hotreload "+moduleVersion));
}


// Controller

const Controllers = {};

export class Controller {
    // socket was connected, join session for all islands
    static join(controller) {
        Controllers[controller.id] = controller;
        if (TheSocket) controller.join(TheSocket);
    }

    static joinAll(socket) {
        if (TheSocket) throw Error("TheSocket already set?");
        TheSocket = socket;
        for (const controller of Object.values(Controllers)) {
            if (!controller.socket) controller.join(socket);
        }
    }

    // socket was disconnected, destroy all islands
    static leaveAll() {
        if (!TheSocket) return;
        TheSocket = null;
        for (const controller of Object.values(Controllers)) {
            controller.leave();
        }
    }

    // dispatch to right controller
    static receive(data) {
        const { id, action, args } = JSON.parse(data);
        if (id) Controllers[id].receive(action, args);
        else switch (action) {
            case 'PONG': console.log('PONG after', Date.now() - args, 'ms'); break;
            default: console.warn('Unknown action', action);
        }
    }

    /**
     * Generate an ID from a name and file versions.
     *
     * Two participants running the same code will generate the same ID
     * for the same name.
     * @param {String} name a name for the room.
     * @param {String} moduleID the ID of the module defining the room.
     * @returns {String} ID
     */
    static versionIDFor(name, moduleID) {
        return hashModelCode(name, moduleID);
    }

    constructor() {
        this.reset();
    }

    reset() {
        /** @type {Island} */
        this.island = null;
        /** the (shared) websocket for talking to the reflector */
        this.socket = null;
        /** the messages received from reflector */
        this.networkQueue = new AsyncQueue();
        /** the time of last message received from reflector */
        this.time = 0;
        /** the number of concurrent users in our island */
        this.users = 0;
        /** wallclock time we last heard from reflector */
        this.lastReceived = Date.now();
    }

    /**
     * Create a new Island by requesting to join the reflector
     *
     * Detail: the island/session id is created from fileName and a hash of
     *         all source code that is imported by that file
     *
     * TODO: convert callback to promise
     * @param {String} name A (human-readable) name for the room
     * @param {{moduleID:String, creatorFn:Function}} creator The moduleID and function creating the island
     * @param {{}} snapshot The island's initial state (if hot-reloading)
     * @returns {Promise<Island>}
     */
    async createIsland(name, creator) {
        const {moduleID, options} = creator;
        if (options) name += JSON.stringify(Object.values(options)); // include options in hash
        const id = await Controller.versionIDFor(name, moduleID);
        console.log(`ID for ${name}: ${id}`);
        this.islandCreator = {
            name,
            ...creator,
        };
        if (!this.islandCreator.snapshot) {
            this.islandCreator.snapshot = { id, time: 0, meta: { created: (new Date()).toISOString() } };
        }
        if (this.islandCreator.snapshot.id !== id) console.warn(`Resuming snapshot on different code base!`);
        return new Promise(resolve => {
            this.islandCreator.callbackFn = resolve;
            Controller.join(this);   // when socket is ready, join server
        });
    }

    takeSnapshot() {
        return this.island.asState();
    }

    snapshotUrl() {
        // name includes JSON options
        const options = this.islandCreator.name.split(/[^A-Z0-9]+/i);
        const snapshotName = `${options.filter(_=>_).join('-')}-${this.id}`;
        const base = baseUrl('snapshots');
        return `${base}${snapshotName}.json`;
    }

    /** upload a snapshot to the asset server */
    async uploadSnapshot(hashes) {
        if (!this.island) return false;
        if (this.lastSnapshotTime === this.island.time) return false;
        this.lastSnapshotTime = this.island.time;
        // take snapshot
        const snapshot = this.takeSnapshot();
        snapshot.meta = {
            ...this.islandCreator.snapshot.meta,
            room: this.islandCreator.room,
            options: this.islandCreator.options,
            date: (new Date()).toISOString(),
            host: window.location.hostname,
        };
        if (hashes) snapshot.meta.code = hashes;
        const string = JSON.stringify(snapshot);
        const url = this.snapshotUrl();
        console.log(this.id, `Controller uploading snapshot (${string.length} bytes) to ${url}`);
        try {
            await fetch(url, {
                method: "PUT",
                mode: "cors",
                headers: { "Content-Type": "application/json" },
                body: string,
            });
            return true;
        } catch (e) {
            return false;
        }
    }

    async fetchSnapshot() {
        const url = this.snapshotUrl();
        const response = await fetch(url, {
            mode: "cors",
        });
        return response.json();
    }

    async updateSnapshot() {
        // try to fetch latest snapshot
        try {
            const snapshot = await this.fetchSnapshot();
            if (snapshot.id !== this.id) {
                console.warn(this.id ,'fetched snapshot of different version!');
                snapshot.originalID = snapshot.id;
                snapshot.id = this.id;
            }
            if (snapshot.time >= this.islandCreator.snapshot.time) {
                this.islandCreator.snapshot = snapshot;
                console.log(this.id, `Controller fetched snapshot (time: ${Math.floor(snapshot.time)})`);
            } else {
                console.log(this.id, "Controller fetched snapshot but older than local" +
                    ` (remote: ${snapshot.time}, local: ${this.islandCreator.snapshot.time})`);
            }
        } catch (e) {
            console.log(this.id, 'Controller got no snapshot');
        }
    }

    /** @type String: this controller's island id */
    get id() {return this.island ? this.island.id : this.islandCreator.snapshot.id; }

    // handle messages from reflector
    async receive(action, args) {
        this.lastReceived = LastReceived;
        switch (action) {
            case 'START': {
                // We are starting a new island session.
                console.log(this.id, 'Controller received START - creating island');
                this.install(false);
                break;
            }
            case 'SYNC': {
                // We are joining an island session.
                this.islandCreator.snapshot = args;    // set snapshot
                console.log(this.id, 'Controller received SYNC - resuming snapshot');
                this.install(true);
                break;
            }
            case 'RECV': {
                // We received a message from reflector.
                // Put it in the queue, and set time.
                // Actual processing happens in main loop.
                if (DEBUG.messages) console.log(this.id, 'Controller received RECV ' + args);
                const msg = args;   // [time, seq, payload]
                const time = msg[0];
                const seq = msg[1];
                msg[1] = seq * 2 + 1;  // make odd sequence from controller
                //if (msg.sender === this.senderID) this.addToStatistics(msg);
                this.networkQueue.put(msg);
                this.timeFromReflector(time);
                break;
            }
            case 'TICK': {
                // We received a tick from reflector.
                // Just set time so main loop knows how far it can advance.
                if (!this.island) break; // ignore ticks before we are simulating
                const time = args;
                if (DEBUG.ticks) console.log(this.id, 'Controller received TICK ' + time);
                this.timeFromReflector(time);
                break;
            }
            case 'SERVE': {
                if (!this.island) { console.log("SERVE received but no island"); break; } // can't serve if we don't have an island
                if (this.backlog > 1000) { console.log("SERVE received but backlog", this.backlog); break; } // don't serve if we're not up-to-date
                // We received a request to serve a current snapshot
                console.log(this.id, 'Controller received SERVE - replying with snapshot');
                const snapshot = this.takeSnapshot();
                // send the snapshot
                this.socket.send(JSON.stringify({
                    action: args, // reply action
                    args: snapshot,
                }));
                // and send a dummy message so that the other guy can drop
                // old messages in their controller.install()
                this.island.sendNoop();
                break;
            }
            case 'USERS': {
                // a user joined or left this island
                console.log(this.id, 'Controller received USERS', args);
                this.users = args;
                break;
            }
            default: console.warn("Unknown action:", action, args);
        }
    }

    async install(drainQueue=false) {
        const {snapshot, creatorFn, options, callbackFn} = this.islandCreator;
        const newIsland = creatorFn(snapshot, options);
        const snapshotTime = newIsland.time;
        this.time = snapshotTime;
        // eslint-disable-next-line no-constant-condition
        while (drainQueue) {
            // eslint-disable-next-line no-await-in-loop
            const nextMsg = await this.networkQueue.next();
            if (nextMsg[0] > snapshotTime) {
                // This is the first 'real' message arriving.
                newIsland.processExternalMessage(nextMsg);
                drainQueue = false;
            }
            // otherwise, silently skip the message
        }
        this.setIsland(newIsland); // install island
        callbackFn(this.island);
    }

    setIsland(island) {
        this.island = island;
        this.island.controller = this;
    }

    // create an island in its initial state
    createCleanIsland() {
        const { options, creatorFn } = this.islandCreator;
        const snapshot = { id: this.id };
        return creatorFn(snapshot, options);
    }

    // network queue

    async join(socket) {
        if (this.fetchUpdatedSnapshot) await this.updateSnapshot();
        console.log(this.id, 'Controller sending JOIN');
        this.socket = socket;
        const time = this.islandCreator.snapshot.time || 0;
        socket.send(JSON.stringify({
            id: this.id,
            action: 'JOIN',
            args: time,
        }));
    }

    leave() {
        const island = this.island;
        this.reset();
        if (!this.islandCreator) throw Error("do not discard islandCreator!");
        const {destroyerFn} = this.islandCreator;
        if (destroyerFn) {
            const snapshot = island && island.asState();
            destroyerFn(snapshot);
        }
    }

    sendMessage(msg) {
        // SEND: Broadcast a message to all participants.
        if (DEBUG.messages) console.log(this.id, `Controller sending SEND ${msg.asState()}`);
        this.socket.send(JSON.stringify({
            id: this.id,
            action: 'SEND',
            args: msg.asState(),
        }));
    }

    get backlog() { return this.island ? this.time - this.island.time : 0; }

    /**
     * Process pending messages for this island and advance simulation
     * @param {Number} deadline CPU time deadline before interrupting simulation
     * @return {Boolean} true if simulation finished before deadline
     */
    simulate(deadline) {
        if (!this.island) return true;     // we are probably still sync-ing
        Stats.begin("simulate");
        let weHaveTime = true;
        while (weHaveTime) {
            // Get the next message from the (concurrent) network queue
            const msgData = this.networkQueue.nextNonBlocking();
            if (!msgData) break;
            // have the island decode and schedule that message
            const msg = this.island.processExternalMessage(msgData);
            // simulate up to that message
            weHaveTime = this.island.advanceTo(msg.time, deadline);
        }
        if (weHaveTime) weHaveTime = this.island.advanceTo(this.time, deadline);
        Stats.end("simulate");
        Stats.backlog(this.backlog);
        return weHaveTime;
    }

    /** Got the official time from reflector server */
    timeFromReflector(time) {
        this.time = time;
        if (this.island) Stats.backlog(this.backlog);
    }
}


// Message encoders / decoders
//
// Eventually, these should be provided by the application
// to tailor the encoding for specific scenarios.
// (unless we find a truly efficient and general encoding scheme)

const XYZ = {
    encode: a => [a[0].x, a[0].y, a[0].z],
    decode: a => [{ x: a[0], y: a[1], z: a[2] }],
};

const XYZW = {
    encode: a => [a[0].x, a[0].y, a[0].z, a[0].w],
    decode: a => [{ x: a[0], y: a[1], z: a[2], w: a[3] }],
};

const Identity = {
    encode: a => a,
    decode: a => a,
};

const transcoders = {
    "*#moveTo": XYZ,
    "*#rotateTo": XYZW,
    "*#onKeyDown": Identity,
    "*#updateContents": Identity,
<<<<<<< HEAD
    "*#receiveEditEvents": Identity,
=======
    "*#setColor": Identity,
>>>>>>> 4d84d9e1
};

export function addMessageTranscoder(pattern, encoder, decoder) {
    transcoders[pattern] = {encode: encoder, decode: decoder};
}

function encode(receiver, selector, args) {
    if (args.length > 0) {
        const transcoder = transcoders[`${receiver}#${selector}`] || transcoders[`*#${selector}`] || transcoders['*'];
        if (!transcoder) throw Error(`No transcoder defined for ${receiver}#${selector}`);
        args = transcoder.encode(args);
    }
    return `${receiver}#${selector}${args.length > 0 ? JSON.stringify(args):""}`;
}

function decode(payload) {
    const [_, msg, argString] = payload.match(/^([a-z0-9.#]+)(.*)$/i);
    const [receiver, selector] = msg.split('#');
    let args = [];
    if (argString) {
        const transcoder = transcoders[`${receiver}#${selector}`] || transcoders[`*#${selector}`] || transcoders['*'];
        if (!transcoder) throw Error(`No transcoder defined for ${receiver}#${selector}`);
        args = transcoder.decode(JSON.parse(argString));
    }
    return {receiver, selector, args};
}

class Message {
    constructor(time, seq, receiver, selector, args) {
        this.time = time;
        this.seq = seq;
        this.payload = encode(receiver, selector, args);
    }

    before(other) {
        return this.time !== other.time
            ? this.time < other.time
            : this.seq < other.seq;
    }

    asState() {
        return [this.time, this.seq, this.payload];
    }

    static fromState(state) {
        const [time, seq, payload] = state;
        const { receiver, selector, args } = decode(payload);
        return new Message(time, seq, receiver, selector, args);
    }

    executeOn(island) {
        const { receiver, selector, args } = decode(this.payload);
        if (receiver === island.id) return; // noop
        const object = island.lookUpModel(receiver);
        execOnIsland(island, () => {
            inModelRealm(island, () => object[selector](...args));
        });
    }
}<|MERGE_RESOLUTION|>--- conflicted
+++ resolved
@@ -891,11 +891,8 @@
     "*#rotateTo": XYZW,
     "*#onKeyDown": Identity,
     "*#updateContents": Identity,
-<<<<<<< HEAD
     "*#receiveEditEvents": Identity,
-=======
     "*#setColor": Identity,
->>>>>>> 4d84d9e1
 };
 
 export function addMessageTranscoder(pattern, encoder, decoder) {
