import * as THREE from "three";
import hotreload from "./hotreload.js";
import initRoom1 from './sampleRooms/room1.js';
import initRoom2 from './sampleRooms/room2.js';
import initRoom3 from './sampleRooms/room3.js';
import RoomViewManager from './room/roomViewManager.js';
import Renderer from './render.js';
<<<<<<< HEAD
import {KeyboardManager} from './domKeyboardManager.js';
import {fontRegistry} from './viewParts/fontRegistry.js';

=======
import { Controller } from "./island.js";
>>>>>>> e71dc58c

const LOG_HOTRELOAD = false;

const moduleVersion = `${module.id}#${module.bundle.v || 0}`;
if (module.bundle.v) { console.log(`Hot reload ${moduleVersion}`); module.bundle.v++; }

let hotState = module.hot && module.hot.data || {};

/** The main function. */
function start() {
    let robotoPromise = fontRegistry.getAtlasFor("Roboto");
    let loraPromise = fontRegistry.getAtlasFor("Lora");
    let barlowPromise = fontRegistry.getAtlasFor("Barlow");

    Promise.all([robotoPromise, loraPromise, barlowPromise]).then(() => {

<<<<<<< HEAD
    const ALL_ROOMS = {
        room1: initRoom1(hotState.rooms && hotState.rooms.room1),
        room2: initRoom2(hotState.rooms && hotState.rooms.room2),
        room3: initRoom3(hotState.rooms && hotState.rooms.room3),
    };

    /** @type {import('./room/roomModel').default} */
=======
    const ALL_ISLANDS = {};
>>>>>>> e71dc58c
    let currentRoomName = null;
    const roomViewManager = new RoomViewManager(window.innerWidth, window.innerHeight);

    function joinRoom(roomName) {
        currentRoomName = roomName;
        // request ahead of render, set initial camera position if necessary
        roomViewManager.request(roomName, ALL_ISLANDS, new THREE.Vector3(0, 2, 4));
    }

    const startRoom = hotState.currentRoomName || window.location.hash.replace("#", "") || "room1";

    function newIsland(roomName, creatorFn) {
        let state = hotState.islands && hotState.islands[roomName];
        if (state) state = JSON.parse(state);
        const controller = new Controller();
        controller.newIsland(creatorFn, state, island => {
            ALL_ISLANDS[roomName] = island;
            if (roomName === startRoom) joinRoom(roomName);
        });
        return controller.island;
    }

    newIsland("room1", initRoom1);
    newIsland("room2", initRoom2);

    /** @type {Renderer} */
    const renderer = hotState.renderer || new Renderer(window.innerWidth, window.innerHeight);
    let keyboardManager = new KeyboardManager();

    hotState = null; // free memory, and prevent accidental access below

    function frame() {
        if (currentRoomName) {
            renderer.render(currentRoomName, ALL_ISLANDS, roomViewManager);
            const currentRoomView = roomViewManager.request(currentRoomName, ALL_ISLANDS);

            if (currentRoomView) {
                currentRoomView.parts.pointer.updatePointer();
            }
	    keyboardManager.setCurrentRoomView(currentRoomView);
        }
        for (const island of Object.values(ALL_ISLANDS)) {
            island.processModelViewEvents();
        }
        hotreload.requestAnimationFrame(frame);
    }

    hotreload.requestAnimationFrame(frame);

    hotreload.addEventListener(window, "mousemove", event => {
        const currentRoomView = currentRoomName && roomViewManager.request(currentRoomName, ALL_ISLANDS);
        if (currentRoomView) currentRoomView.parts.pointer.onMouseMove(event.clientX, event.clientY);
    });
    hotreload.addEventListener(window, "mousedown", event => {
        const currentRoomView = currentRoomName && roomViewManager.request(currentRoomName, ALL_ISLANDS);
        if (currentRoomView) currentRoomView.parts.pointer.onMouseDown(event);
    });
    hotreload.addEventListener(window, "mouseup", event => {
        const currentRoomView = currentRoomName && roomViewManager.request(currentRoomName, ALL_ISLANDS);
        if (currentRoomView) currentRoomView.parts.pointer.onMouseUp(event);
    });
    hotreload.addEventListener(document.body, "touchstart", event => {
        const currentRoomView = currentRoomName && roomViewManager.request(currentRoomName, ALL_ISLANDS);
        if (currentRoomView) {
            currentRoomView.parts.pointer.onMouseMove(event.touches[0].clientX, event.touches[0].clientY);
            currentRoomView.parts.pointer.updatePointer();
            currentRoomView.parts.pointer.onMouseDown();
        }
        event.stopPropagation();
        event.preventDefault();
    }, {passive: false});

    hotreload.addEventListener(document.body, "touchmove", event => {
        const currentRoomView = currentRoomName && roomViewManager.request(currentRoomName, ALL_ISLANDS);
        if (currentRoomView) {
            currentRoomView.parts.pointer.onMouseMove(event.touches[0].clientX, event.touches[0].clientY);
        }
    }, {passive: false});

    hotreload.addEventListener(document.body, "touchend", event => {
        const currentRoomView = currentRoomName && roomViewManager.request(currentRoomName, ALL_ISLANDS);
        if (currentRoomView) {currentRoomView.parts.pointer.onMouseUp();}
        event.stopPropagation();
        event.preventDefault();
    }, {passive: false});

    hotreload.addEventListener(document.body, "wheel", event => {
        const currentRoomView = currentRoomName && roomViewManager.request(currentRoomName, ALL_ISLANDS);
        if (currentRoomView) {currentRoomView.parts.treadmillNavigation.onWheel(event);}
        event.stopPropagation();
        event.preventDefault();
    }, {passive: false});

    hotreload.addEventListener(window, "resize", () => {
        renderer.changeViewportSize(window.innerWidth, window.innerHeight);
        roomViewManager.changeViewportSize(window.innerWidth, window.innerHeight);
    });

    hotreload.addEventListener(window, "hashchange", () => joinRoom(window.location.hash.replace("#", "")));

    keyboardManager.install(hotreload);

    if (module.hot) {
        // our hot-reload strategy is to reload all the code (meaning no reload
        // handlers in individual modules) but store the complete model state
        // in this dispose handler and restore it in start()
        module.hot.dispose(hotData => {
            // release WebGL resources
            roomViewManager.detachAll();
            // preserve state, will be available as module.hot.data after reload
            Object.assign(hotData, {
                renderer,
<<<<<<< HEAD
		keyboardManager,
                rooms: {},
                currentRoomName,
            };

            for (const roomName of Object.keys(ALL_ROOMS)) {
                const room = ALL_ROOMS[roomName];
                hotData.hotState.rooms[roomName] = {
                    island: room.island.toState(),
                    room: room.room.id,
                };
=======
                islands: {},
                currentRoomName
            });
            for (const [name, island] of Object.entries(ALL_ISLANDS)) {
                hotData.islands[name] = JSON.stringify(island.asState());
>>>>>>> e71dc58c
            }
        });
        // start logging module loads
        if (LOG_HOTRELOAD && !module.bundle.v) module.bundle.v = 1;
    }
    });
}

if (module.hot) {
    // no module.hot.accept(), to force reloading of all dependencies
    // but preserve hotState
    module.hot.dispose(hotData => {
        Object.assign(hotData, hotState);
        hotreload.dispose(); // specifically, cancel our delayed start()
    });
}

// delay start to let hotreload finish to load all modules
if (!hotState.renderer) start();
else hotreload.setTimeout(start, 0);<|MERGE_RESOLUTION|>--- conflicted
+++ resolved
@@ -5,13 +5,9 @@
 import initRoom3 from './sampleRooms/room3.js';
 import RoomViewManager from './room/roomViewManager.js';
 import Renderer from './render.js';
-<<<<<<< HEAD
+import { Controller } from "./island.js";
 import {KeyboardManager} from './domKeyboardManager.js';
 import {fontRegistry} from './viewParts/fontRegistry.js';
-
-=======
-import { Controller } from "./island.js";
->>>>>>> e71dc58c
 
 const LOG_HOTRELOAD = false;
 
@@ -23,22 +19,12 @@
 /** The main function. */
 function start() {
     let robotoPromise = fontRegistry.getAtlasFor("Roboto");
-    let loraPromise = fontRegistry.getAtlasFor("Lora");
-    let barlowPromise = fontRegistry.getAtlasFor("Barlow");
+    //let loraPromise = fontRegistry.getAtlasFor("Lora");
+    //let barlowPromise = fontRegistry.getAtlasFor("Barlow");
 
-    Promise.all([robotoPromise, loraPromise, barlowPromise]).then(() => {
+    Promise.all([robotoPromise/*, loraPromise, barlowPromise*/]).then(() => {
 
-<<<<<<< HEAD
-    const ALL_ROOMS = {
-        room1: initRoom1(hotState.rooms && hotState.rooms.room1),
-        room2: initRoom2(hotState.rooms && hotState.rooms.room2),
-        room3: initRoom3(hotState.rooms && hotState.rooms.room3),
-    };
-
-    /** @type {import('./room/roomModel').default} */
-=======
     const ALL_ISLANDS = {};
->>>>>>> e71dc58c
     let currentRoomName = null;
     const roomViewManager = new RoomViewManager(window.innerWidth, window.innerHeight);
 
@@ -63,10 +49,12 @@
 
     newIsland("room1", initRoom1);
     newIsland("room2", initRoom2);
+    newIsland("room3", initRoom3);
 
     /** @type {Renderer} */
     const renderer = hotState.renderer || new Renderer(window.innerWidth, window.innerHeight);
     let keyboardManager = new KeyboardManager();
+
 
     hotState = null; // free memory, and prevent accidental access below
 
@@ -77,8 +65,8 @@
 
             if (currentRoomView) {
                 currentRoomView.parts.pointer.updatePointer();
+		keyboardManager.setCurrentRoomView(currentRoomView);
             }
-	    keyboardManager.setCurrentRoomView(currentRoomView);
         }
         for (const island of Object.values(ALL_ISLANDS)) {
             island.processModelViewEvents();
@@ -151,25 +139,12 @@
             // preserve state, will be available as module.hot.data after reload
             Object.assign(hotData, {
                 renderer,
-<<<<<<< HEAD
 		keyboardManager,
-                rooms: {},
-                currentRoomName,
-            };
-
-            for (const roomName of Object.keys(ALL_ROOMS)) {
-                const room = ALL_ROOMS[roomName];
-                hotData.hotState.rooms[roomName] = {
-                    island: room.island.toState(),
-                    room: room.room.id,
-                };
-=======
                 islands: {},
                 currentRoomName
             });
             for (const [name, island] of Object.entries(ALL_ISLANDS)) {
                 hotData.islands[name] = JSON.stringify(island.asState());
->>>>>>> e71dc58c
             }
         });
         // start logging module loads
