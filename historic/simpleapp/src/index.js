--- conflicted
+++ resolved
@@ -1,18 +1,10 @@
 import * as THREE from 'three';
 import hotreload from "./hotreload.js";
-<<<<<<< HEAD
-import TextPart from './modelParts/text.js';
-import TextViewPart, { TrackText } from './viewParts/text.js';
-import Object3D, { Object3DGroup } from './viewParts/object3D.js';
-import DraggableViewPart from './viewParts/draggable.js';
-import TrackSpatial from './viewParts/trackSpatial.js';
-import { LayoutRoot, LayoutContainer, LayoutSlotStretch3D, LayoutSlotText } from './viewParts/layout.js';
-import { fontRegistry } from './viewParts/text.js';
-=======
 import initRoom1 from './sampleRooms/room1.js';
 import RoomView from './room/roomView.js';
 import initRoom2 from './sampleRooms/room2.js';
->>>>>>> cfa0dc9e
+import initRoom3 from './sampleRooms/room3.js';
+import {fontRegistry} from './viewParts/text.js';
 
 const LOG_HOTRELOAD = false;
 
@@ -23,39 +15,16 @@
 
 /** The main function. */
 function start() {
-<<<<<<< HEAD
-    let state = module.hot && module.hot.data && module.hot.data.hotState || {};
-
-    let room;
-    let observer;
-
-    fontRegistry.getAtlasFor("Barlow").then(() => {
-
-    const island = new Island(state.island, () => {
-        room = new Room();
-
-        const text1 = new Text({
-            spatial: { position: new THREE.Vector3(-3, 1.0, 0) },
-            text: { content: "man is much more than a tool builder... he is an inventor of universes." }
-        });
-        room.parts.objects.add(text1);
-
-        observer = new Observer({
-            spatial: {
-                position: new THREE.Vector3(0, 2, 5),
-            },
-            name: "Guest1"
-        });
-        room.parts.observers.add(observer);
-    });
-=======
 
     const ALL_ROOMS = {
         room1: initRoom1(hotState.rooms && hotState.rooms.room1),
-        room2: initRoom2(hotState.rooms && hotState.rooms.room2)
+        room2: initRoom2(hotState.rooms && hotState.rooms.room2),
+        room3: initRoom3(hotState.rooms && hotState.rooms.room3),
     };
 
     const activeRoomViews = {};
+
+    fontRegistry.getAtlasFor("Barlow").then(() => {
 
     /** @type {import('./room/roomModel').default} */
     let currentRoom = null;
@@ -86,12 +55,11 @@
         currentRoom = room;
         currentRoomView = activeRoomViews[roomName];
     }
->>>>>>> cfa0dc9e
 
     joinRoom(hotState.currentRoomName || window.location.hash.replace("#", "") || "room1");
 
-<<<<<<< HEAD
-    let renderer = state.renderer;
+
+    let renderer = hotState.renderer;
     if (!renderer) {
 	const canvas = document.createElement('canvas');
 	const context = canvas.getContext("webgl2", {});
@@ -100,11 +68,6 @@
 	renderer.setSize(window.innerWidth, window.innerHeight);
 	document.body.appendChild(renderer.domElement);
     }
-=======
-    const renderer = hotState.renderer || new THREE.WebGLRenderer();
-    renderer.setSize(window.innerWidth, window.innerHeight);
-    document.body.appendChild(renderer.domElement);
->>>>>>> cfa0dc9e
 
     hotState = null; // free memory, and prevent accidental access below
 
