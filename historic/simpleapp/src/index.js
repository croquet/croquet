--- conflicted
+++ resolved
@@ -1,14 +1,9 @@
 import * as THREE from "three";
 import hotreload from "./hotreload.js";
 import initRoom1 from './sampleRooms/room1.js';
-<<<<<<< HEAD
 import initRoom2 from './sampleRooms/room2.js';
 import RoomViewManager from './room/roomViewManager.js';
 import Renderer from './render.js';
-=======
-import RoomView from './room/roomView.js';
-import { Controller } from './island.js';
->>>>>>> 681bd562
 
 const LOG_HOTRELOAD = false;
 
@@ -23,7 +18,6 @@
 function start() {
     let currentView = null;
 
-<<<<<<< HEAD
     const ALL_ROOMS = {
         room1: initRoom1(hotState.rooms && hotState.rooms.room1),
         room2: initRoom2(hotState.rooms && hotState.rooms.room2)
@@ -38,9 +32,6 @@
         // request ahead of render, set initial camera position if necessary
         roomViewManager.request(roomName, ALL_ROOMS, new THREE.Vector3(0, 2, 4));
     }
-=======
-    const controller = new Controller();
->>>>>>> 681bd562
 
     controller.newIsland(initRoom1, hotState.island, island => {
         if (currentView) currentView.detach();
@@ -59,7 +50,6 @@
     hotState = null; // free memory, and prevent accidental access below
 
     function frame() {
-<<<<<<< HEAD
         if (currentRoomName) {
             renderer.render(currentRoomName, ALL_ROOMS, roomViewManager);
             const currentRoomView = roomViewManager.request(currentRoomName, ALL_ROOMS);
@@ -73,11 +63,6 @@
         for (const room of Object.values(ALL_ROOMS)) {
             room.island.advanceTo(room.island.time + (now - before));
             room.island.processModelViewEvents();
-=======
-        if (currentView) {
-            renderer.render(currentView.parts.roomScene.threeObj, currentView.parts.camera.threeObj);
-            currentView.parts.pointer.updatePointer();
->>>>>>> 681bd562
         }
         controller.island.processModelViewEvents();
         hotreload.requestAnimationFrame(frame);
@@ -86,7 +71,6 @@
     hotreload.requestAnimationFrame(frame);
 
     hotreload.addEventListener(window, "mousemove", event => {
-<<<<<<< HEAD
         const currentRoomView = currentRoomName && roomViewManager.request(currentRoomName, ALL_ROOMS);
         if (currentRoomView) currentRoomView.parts.pointer.onMouseMove(event.clientX, event.clientY);
     });
@@ -104,68 +88,35 @@
             currentRoomView.parts.pointer.onMouseMove(event.touches[0].clientX, event.touches[0].clientY);
             currentRoomView.parts.pointer.updatePointer();
             currentRoomView.parts.pointer.onMouseDown();
-=======
-        if (currentView) currentView.parts.pointer.onMouseMove(event.clientX, event.clientY);
-    });
-    hotreload.addEventListener(window, "mousedown", event => {
-        if (currentView) currentView.parts.pointer.onMouseDown(event);
-    });
-    hotreload.addEventListener(window, "mouseup", event => {
-        if (currentView) currentView.parts.pointer.onMouseUp(event);
-    });
-    hotreload.addEventListener(document.body, "touchstart", event => {
-        if (currentView) {
-            currentView.parts.pointer.onMouseMove(event.touches[0].clientX, event.touches[0].clientY);
-            currentView.parts.pointer.updatePointer();
-            currentView.parts.pointer.onMouseDown();
->>>>>>> 681bd562
         }
         event.stopPropagation();
         event.preventDefault();
     }, {passive: false});
 
     hotreload.addEventListener(document.body, "touchmove", event => {
-<<<<<<< HEAD
         const currentRoomView = currentRoomName && roomViewManager.request(currentRoomName, ALL_ROOMS);
         if (currentRoomView) {
             currentRoomView.parts.pointer.onMouseMove(event.touches[0].clientX, event.touches[0].clientY);
-=======
-        if (currentView) {
-            currentView.parts.pointer.onMouseMove(event.touches[0].clientX, event.touches[0].clientY);
->>>>>>> 681bd562
         }
     }, {passive: false});
 
     hotreload.addEventListener(document.body, "touchend", event => {
-<<<<<<< HEAD
         const currentRoomView = currentRoomName && roomViewManager.request(currentRoomName, ALL_ROOMS);
         if (currentRoomView) {currentRoomView.parts.pointer.onMouseUp();}
-=======
-        if (currentView) {currentView.parts.pointer.onMouseUp();}
->>>>>>> 681bd562
         event.stopPropagation();
         event.preventDefault();
     }, {passive: false});
 
     hotreload.addEventListener(document.body, "wheel", event => {
-<<<<<<< HEAD
         const currentRoomView = currentRoomName && roomViewManager.request(currentRoomName, ALL_ROOMS);
         if (currentRoomView) {currentRoomView.parts.treadmillNavigation.onWheel(event);}
-=======
-        if (currentView) {currentView.parts.treadmillNavigation.onWheel(event);}
->>>>>>> 681bd562
         event.stopPropagation();
         event.preventDefault();
     }, {passive: false});
 
     hotreload.addEventListener(window, "resize", () => {
-<<<<<<< HEAD
         renderer.changeViewportSize(window.innerWidth, window.innerHeight);
         roomViewManager.changeViewportSize(window.innerWidth, window.innerHeight);
-=======
-        renderer.setSize(window.innerWidth, window.innerHeight);
-        if (currentView) {currentView.parts.camera.setSize(window.innerWidth, window.innerHeight);}
->>>>>>> 681bd562
     });
 
     if (module.hot) {
@@ -174,16 +125,10 @@
         // in this dispose handler and restore it in start()
         module.hot.dispose(hotData => {
             // release WebGL resources
-<<<<<<< HEAD
             roomViewManager.detachAll();
-=======
-            if (currentView) currentView.detach();
-
->>>>>>> 681bd562
             // preserve state, will be available as module.hot.data after reload
             Object.assign(hotData, {
                 renderer,
-<<<<<<< HEAD
                 rooms: {},
                 currentRoomName,
             };
@@ -195,12 +140,6 @@
                     room: room.room.id,
                 };
             }
-=======
-                island: JSON.stringify(controller.island.asState()),   // stringify to catch problems
-                currentIslandName: window.location.hash.replace("#", ""),
-            });
-
->>>>>>> 681bd562
         });
         // start logging module loads
         if (LOG_HOTRELOAD && !module.bundle.v) module.bundle.v = 1;
