import * as THREE from "three";
import hotreload from "./hotreload.js";
import initRoom1 from './sampleRooms/room1.js';
import initRoom2 from './sampleRooms/room2.js';
<<<<<<< HEAD
import initRoom3 from './sampleRooms/room3.js';
import {fontRegistry} from './viewParts/fontRegistry.js';
=======
import RoomViewManager from './room/roomViewManager.js';
import Renderer from './render.js';
>>>>>>> b4c4532b

const LOG_HOTRELOAD = false;

const moduleVersion = `${module.id}#${module.bundle.v || 0}`;
if (module.bundle.v) { console.log(`Hot reload ${moduleVersion}`); module.bundle.v++; }

let hotState = module.hot && module.hot.data && module.hot.data.hotState || {};

/** The main function. */
function start() {
    let robotoPromise = fontRegistry.getAtlasFor("Roboto");
    let loraPromise = fontRegistry.getAtlasFor("Lora");
    let barlowPromise = fontRegistry.getAtlasFor("Barlow");

    Promise.all([robotoPromise, loraPromise, barlowPromise]).then(() => {
    const ALL_ROOMS = {
//        room1: initRoom1(hotState.rooms && hotState.rooms.room1),
//        room2: initRoom2(hotState.rooms && hotState.rooms.room2),
        room3: initRoom3(hotState.rooms && hotState.rooms.room3),
    };

<<<<<<< HEAD
    const activeRoomViews = {};


=======
>>>>>>> b4c4532b
    /** @type {import('./room/roomModel').default} */
    let currentRoomName = null;
    const roomViewManager = new RoomViewManager(window.innerWidth, window.innerHeight);

    function joinRoom(roomName) {
        currentRoomName = roomName;
        // request ahead of render, set initial camera position if necessary
        roomViewManager.request(roomName, ALL_ROOMS, new THREE.Vector3(0, 2, 4));
    }

<<<<<<< HEAD
    joinRoom(hotState.currentRoomName || window.location.hash.replace("#", "") || "room3");


    let renderer = hotState.renderer;
    if (!renderer) {
	let contextAttributes = {
            alpha: false,
            depth: true,
            stencil: true,
            antialias: true,
            premultipliedAlpha: true,
            preserveDrawingBuffer: false,
            powerPreference: "default"
        };
	const canvas = document.createElement('canvas');
	const context = canvas.getContext("webgl2", contextAttributes);

	renderer = new THREE.WebGLRenderer({canvas, context});
	renderer.setSize(window.innerWidth, window.innerHeight);
	document.body.appendChild(renderer.domElement);
    }
=======
    joinRoom(hotState.currentRoomName || window.location.hash.replace("#", "") || "room1");

    /** @type {Renderer} */
    const renderer = hotState.renderer || new Renderer(window.innerWidth, window.innerHeight);
>>>>>>> b4c4532b

    hotState = null; // free memory, and prevent accidental access below

    let before = Date.now();
    function frame() {
        if (currentRoomName) {
            renderer.render(currentRoomName, ALL_ROOMS, roomViewManager);
            const currentRoomView = roomViewManager.request(currentRoomName, ALL_ROOMS);

            if (currentRoomView) {
                currentRoomView.parts.pointer.updatePointer();
            }
        }

        const now = Date.now();
        for (const room of Object.values(ALL_ROOMS)) {
            room.island.advanceTo(room.island.time + (now - before));
            room.island.processModelViewEvents();
        }
        before = now;
        hotreload.requestAnimationFrame(frame);
    }

    hotreload.requestAnimationFrame(frame);

    hotreload.addEventListener(window, "mousemove", event => {
        const currentRoomView = currentRoomName && roomViewManager.request(currentRoomName, ALL_ROOMS);
        if (currentRoomView) currentRoomView.parts.pointer.onMouseMove(event.clientX, event.clientY);
    });
    hotreload.addEventListener(window, "mousedown", event => {
        const currentRoomView = currentRoomName && roomViewManager.request(currentRoomName, ALL_ROOMS);
        if (currentRoomView) currentRoomView.parts.pointer.onMouseDown(event);
    });
    hotreload.addEventListener(window, "mouseup", event => {
        const currentRoomView = currentRoomName && roomViewManager.request(currentRoomName, ALL_ROOMS);
        if (currentRoomView) currentRoomView.parts.pointer.onMouseUp(event);
    });
    hotreload.addEventListener(document.body, "touchstart", event => {
        const currentRoomView = currentRoomName && roomViewManager.request(currentRoomName, ALL_ROOMS);
        if (currentRoomView) {
            currentRoomView.parts.pointer.onMouseMove(event.touches[0].clientX, event.touches[0].clientY);
            currentRoomView.parts.pointer.updatePointer();
            currentRoomView.parts.pointer.onMouseDown();
        }
        event.stopPropagation();
        event.preventDefault();
    }, {passive: false});

    hotreload.addEventListener(document.body, "touchmove", event => {
        const currentRoomView = currentRoomName && roomViewManager.request(currentRoomName, ALL_ROOMS);
        if (currentRoomView) {
            currentRoomView.parts.pointer.onMouseMove(event.touches[0].clientX, event.touches[0].clientY);
        }
    }, {passive: false});

    hotreload.addEventListener(document.body, "touchend", event => {
        const currentRoomView = currentRoomName && roomViewManager.request(currentRoomName, ALL_ROOMS);
        if (currentRoomView) {currentRoomView.parts.pointer.onMouseUp();}
        event.stopPropagation();
        event.preventDefault();
    }, {passive: false});

    hotreload.addEventListener(document.body, "wheel", event => {
        const currentRoomView = currentRoomName && roomViewManager.request(currentRoomName, ALL_ROOMS);
        if (currentRoomView) {currentRoomView.parts.treadmillNavigation.onWheel(event);}
        event.stopPropagation();
        event.preventDefault();
    }, {passive: false});

    hotreload.addEventListener(window, "resize", () => {
        renderer.changeViewportSize(window.innerWidth, window.innerHeight);
        roomViewManager.changeViewportSize(window.innerWidth, window.innerHeight);
    });

    hotreload.addEventListener(window, "hashchange", () => joinRoom(window.location.hash.replace("#", "")));

    if (module.hot) {
        // our hot-reload strategy is to reload all the code (meaning no reload
        // handlers in individual modules) but store the complete model state
        // in this dispose handler and restore it in start()
        module.hot.dispose(hotData => {
            // release WebGL resources
            roomViewManager.detachAll();
            // preserve state, will be available as module.hot.data after reload
            hotData.hotState = {
                renderer,
                rooms: {},
                currentRoomName,
            };

            for (const roomName of Object.keys(ALL_ROOMS)) {
                const room = ALL_ROOMS[roomName];
                hotData.hotState.rooms[roomName] = {
                    island: room.island.toState(),
                    room: room.room.id,
                };
            }
        });
        // start logging module loads
        if (LOG_HOTRELOAD && !module.bundle.v) module.bundle.v = 1;
    }
    })
}

if (module.hot) {
    // no module.hot.accept(), to force reloading of all dependencies
    // but preserve hotState
    module.hot.dispose(hotData => {
        hotData.hotState = hotState;
        hotreload.dispose(); // specifically, cancel our delayed start()
    });
}

// delay start to let hotreload finish to load all modules
if (!hotState.renderer) start();
else hotreload.setTimeout(start, 0);<|MERGE_RESOLUTION|>--- conflicted
+++ resolved
@@ -2,13 +2,11 @@
 import hotreload from "./hotreload.js";
 import initRoom1 from './sampleRooms/room1.js';
 import initRoom2 from './sampleRooms/room2.js';
-<<<<<<< HEAD
 import initRoom3 from './sampleRooms/room3.js';
-import {fontRegistry} from './viewParts/fontRegistry.js';
-=======
 import RoomViewManager from './room/roomViewManager.js';
 import Renderer from './render.js';
->>>>>>> b4c4532b
+import {fontRegistry} from './viewParts/fontRegistry.js';
+
 
 const LOG_HOTRELOAD = false;
 
@@ -24,18 +22,13 @@
     let barlowPromise = fontRegistry.getAtlasFor("Barlow");
 
     Promise.all([robotoPromise, loraPromise, barlowPromise]).then(() => {
+
     const ALL_ROOMS = {
-//        room1: initRoom1(hotState.rooms && hotState.rooms.room1),
-//        room2: initRoom2(hotState.rooms && hotState.rooms.room2),
+        room1: initRoom1(hotState.rooms && hotState.rooms.room1),
+        room2: initRoom2(hotState.rooms && hotState.rooms.room2)
         room3: initRoom3(hotState.rooms && hotState.rooms.room3),
     };
 
-<<<<<<< HEAD
-    const activeRoomViews = {};
-
-
-=======
->>>>>>> b4c4532b
     /** @type {import('./room/roomModel').default} */
     let currentRoomName = null;
     const roomViewManager = new RoomViewManager(window.innerWidth, window.innerHeight);
@@ -46,34 +39,10 @@
         roomViewManager.request(roomName, ALL_ROOMS, new THREE.Vector3(0, 2, 4));
     }
 
-<<<<<<< HEAD
-    joinRoom(hotState.currentRoomName || window.location.hash.replace("#", "") || "room3");
-
-
-    let renderer = hotState.renderer;
-    if (!renderer) {
-	let contextAttributes = {
-            alpha: false,
-            depth: true,
-            stencil: true,
-            antialias: true,
-            premultipliedAlpha: true,
-            preserveDrawingBuffer: false,
-            powerPreference: "default"
-        };
-	const canvas = document.createElement('canvas');
-	const context = canvas.getContext("webgl2", contextAttributes);
-
-	renderer = new THREE.WebGLRenderer({canvas, context});
-	renderer.setSize(window.innerWidth, window.innerHeight);
-	document.body.appendChild(renderer.domElement);
-    }
-=======
     joinRoom(hotState.currentRoomName || window.location.hash.replace("#", "") || "room1");
 
     /** @type {Renderer} */
     const renderer = hotState.renderer || new Renderer(window.innerWidth, window.innerHeight);
->>>>>>> b4c4532b
 
     hotState = null; // free memory, and prevent accidental access below
 
@@ -175,7 +144,6 @@
         // start logging module loads
         if (LOG_HOTRELOAD && !module.bundle.v) module.bundle.v = 1;
     }
-    })
 }
 
 if (module.hot) {
