--- conflicted
+++ resolved
@@ -19,26 +19,6 @@
 
 export class TextMesh extends LazyObject3D {
     constructor(text, fontName, options) {
-<<<<<<< HEAD
-        const promise = new Promise((resolve, _reject) => {
-            const geometry = createGeometry({ font: fontPaths[fontName].json, ...options, flipY: true });
-            geometry.update(text);
-
-            const textureLoader = new THREE.TextureLoader();
-            textureLoader.load(fontPaths[fontName].atlas, atlasTexture => {
-                const material = new THREE.RawShaderMaterial(Shader({
-                    map: atlasTexture,
-                    side: THREE.DoubleSide,
-                    transparent: true,
-                    color: 'rgb(0, 0, 0)',
-                    negate: false
-                }));
-
-                const mesh = new THREE.Mesh(geometry, material);
-                mesh.scale.set(-0.01, -0.01, 0.01);
-                resolve(mesh);
-            });
-=======
         const build = atlasTexture => {
             const geometry = createGeometry({ font: fontPaths[fontName].json, ...options, flipY: true });
             geometry.update(text);
@@ -60,7 +40,6 @@
             const texPath = fontPaths[fontName].atlas;
             if (texCache[texPath]) resolve(build(texCache[texPath]));
             else new THREE.TextureLoader().load(texPath, tex => resolve(build(texCache[texPath] = tex)));
->>>>>>> 9e4c23ca
         });
 
         const placeholder = new THREE.Mesh(new THREE.PlaneBufferGeometry(1, 1), new THREE.MeshBasicMaterial({ color: 0xff0000 }));
