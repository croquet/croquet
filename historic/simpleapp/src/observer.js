--- conflicted
+++ resolved
@@ -48,21 +48,11 @@
         const stripShape = new THREE.Shape([{x: -w, y: 0}, {x: w, y: 0},  {x: w * d, y: d}, {x: -w * d, y: d}]);
 
         this.treadmill = new THREE.Group();
-<<<<<<< HEAD
         this.treadmillForwardStrip = new THREE.Mesh(new THREE.ShapeBufferGeometry(stripShape), new THREE.MeshBasicMaterial({ color: "#eeeeee", visible: false}));
         this.treadmillForwardStrip.position.z += 0.1;
         makePointerSensitive(this.treadmillForwardStrip, this.asViewComponentRef(), -1);
-        this.treadmillRotateArea = new THREE.Mesh(new THREE.CircleBufferGeometry(100, 30), new THREE.MeshBasicMaterial({color: "#cccccc", visible: false}));
+        this.treadmillRotateArea = new THREE.Mesh(new THREE.CircleBufferGeometry(100, 30), new THREE.MeshBasicMaterial({color: "#cccccc", opacity: 0.2, transparent: true}));
         makePointerSensitive(this.treadmillRotateArea, this.asViewComponentRef(), -1);
-=======
-        this.treadmillForwardStrip = new THREE.Mesh(new THREE.ShapeBufferGeometry(stripShape),
-            new THREE.MeshBasicMaterial({ color: "#eeeeee", visible: false }));
-        this.treadmillForwardStrip.position.z -= 0.1;
-        this.treadmillForwardStrip.userData.croquetView = this;
-        this.treadmillRotateArea = new THREE.Mesh(new THREE.CircleBufferGeometry(100, 30),
-            new THREE.MeshBasicMaterial({color: "#dddddd", opacity: 0.2, transparent: true}));
-        this.treadmillRotateArea.userData.croquetView = this;
->>>>>>> 3b384541
         this.treadmill.add(this.treadmillForwardStrip);
         this.treadmill.add(this.treadmillRotateArea);
         this.treadmill.quaternion.setFromAxisAngle(new THREE.Vector3(1, 0, 0), -Math.PI / 2);
@@ -138,11 +128,7 @@
     // TODO: this and its callsite is very ad-hoc
     onWheel(event) {
         const multiplier = 0.01;
-<<<<<<< HEAD
-        this.owner.model().moveBy(new THREE.Vector3(event.deltaX * multiplier, 0, event.deltaY * multiplier).applyQuaternion(this.threeObj.quaternion), false);
-=======
-        this.model().spatial.moveBy(new THREE.Vector3(event.deltaX * multiplier, 0, event.deltaY * multiplier).applyQuaternion(this.threeObj.quaternion), false);
->>>>>>> 3b384541
+        this.owner.model().spatial.moveBy(new THREE.Vector3(event.deltaX * multiplier, 0, event.deltaY * multiplier).applyQuaternion(this.threeObj.quaternion), false);
     }
 }
 
