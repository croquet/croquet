{
  "name": "croquet-simpleapp",
  "version": "0.0.1",
  "description": "",
  "main": "index.js",
  "scripts": {
    "start": "parcel ./assets/index.html -p 9000 --host 0.0.0.0",
    "docs": "jsdoc src -r -d docs"
  },
  "author": "",
  "license": "ISC",
  "dependencies": {
<<<<<<< HEAD
=======
    "array-flat-polyfill": "^1.0.0",
    "parcel": "^1.11.0",
>>>>>>> ae161a6c
    "three": "^0.101.1",
    "three-svg-loader": "^0.1.0"
  },
  "devDependencies": {
    "parcel": "^1.11.0",
    "jsdoc": "git+https://github.com/jsdoc3/jsdoc.git"
  }
}<|MERGE_RESOLUTION|>--- conflicted
+++ resolved
@@ -10,11 +10,7 @@
   "author": "",
   "license": "ISC",
   "dependencies": {
-<<<<<<< HEAD
-=======
     "array-flat-polyfill": "^1.0.0",
-    "parcel": "^1.11.0",
->>>>>>> ae161a6c
     "three": "^0.101.1",
     "three-svg-loader": "^0.1.0"
   },
