--- conflicted
+++ resolved
@@ -11,11 +11,6 @@
   "license": "ISC",
   "dependencies": {
     "array-flat-polyfill": "^1.0.0",
-<<<<<<< HEAD
-=======
-    "load-bmfont": "^1.4.0",
-    "parcel": "^1.11.0",
->>>>>>> 265f7846
     "three": "^0.101.1",
     "three-bmfont-text": "git+https://github.com/aeickhoff/three-bmfont-text.git",
     "three-svg-loader": "^0.1.0"
