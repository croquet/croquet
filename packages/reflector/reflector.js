// when running on node, 'ws' is the actual web socket module
// when running in browser, 'ws' is our own './ws.js'
const WebSocket = require('ws');

const port = 9090;
const SERVE_TIMEOUT = 10000;  // time in ms to wait for SERVE
const TICK_MS = 1000 / 5;     // default tick interval
const ARTIFICAL_DELAY = 0;    // delay messages randomly by 50% to 150% of this
const MAX_MESSAGES = 10000;   // messages per island to retain since last snapshot
const MIN_SCALE = 1 / 64;     // minimum ratio of island time to wallclock time
const MAX_SCALE = 64;         // maximum ratio of island time to wallclock time
const TALLY_INTERVAL = 1000;  // maximum time to wait to tally TUTTI contributions

function LOG(...args) { console.log((new Date()).toISOString(), "Reflector:", ...args); }
function WARN(...args) { console.warn((new Date()).toISOString(), "Reflector:", ...args); }

const server = new WebSocket.Server({ port });
LOG(`starting ${server.constructor.name} ws://localhost:${server.address().port}/`);

const STATS_TO_AVG = ["RECV", "SEND", "TICK", "IN", "OUT"];
const STATS_TO_MAX = ["USERS", "BUFFER"];
const STATS_KEYS = [...STATS_TO_MAX, ...STATS_TO_AVG];
const STATS = {
    time: Date.now(),
};
for (const key of STATS_KEYS) STATS[key] = 0;

setInterval(showStats, 10000);

// if running on node, log stats to file
const appendFile = (typeof process !== 'undefined') && require("fs").appendFile; // eslint-disable-line global-require

const fileName = "stats.txt";

function showStats() {
    const time = Date.now();
    const delta = time - STATS.time;
    STATS.time = time;
    STATS.USERS = Math.max(STATS.USERS, server.clients.size);
    const out = [];
    let sum = 0;
    for (const key of STATS_TO_MAX) {
        out.push(`${key}: ${STATS[key]}`);
        sum += STATS[key];
    }
    for (const key of STATS_TO_AVG) {
        out.push(`${key}/s: ${Math.round(STATS[key] * 1000 / delta)}`);
        sum += STATS[key];
    }
    if (sum === 0) return;
    LOG(out.join(', '));
    if (appendFile) {
        const line = `${(new Date(time)).toISOString().slice(0, 19)}Z ${STATS_KEYS.map(key => STATS[key]).join(' ')}\n`;
        appendFile(fileName, line, _err => { });
    }
    for (const key of STATS_KEYS) STATS[key] = 0;
}

/**
 * @typedef ID - A random 128 bit hex ID
 * @type string
 */

/**
 * @typedef Client - A WebSocket subclass
 * @type {object}
 * @property {number} readyState - WebSocket state
 * @property {function} send - send data
 * @property {string} addr - identifies the remote socket
 */

/**
 * @typedef IslandData
 * @type {object}
 * @property {number} time - the island's time
 * @property {Set<Client>} clients - the clients currently using this island
 */

/** @type {Map<ID,IslandData>} */
const ALL_ISLANDS = new Map();

/** Get current time for island
 * @param {IslandData} island
 */
function getTime(island) {
    const now = Date.now();
    const delta = now - island.before;     // might be < 0 if system clock went backwards
    if (delta > 0) {
        // tick requests usually come late; sometimes tens of ms late.  keep track of such overruns, and whenever there is a net lag inject a small addition to the delta (before scaling) to help the island catch up.
        const desiredTick = island.tick;
        let advance = delta; // default
        if (delta > desiredTick / 2) { // don't interfere with rapid-fire message-driven requests
            const over = delta - desiredTick;
            if (over > 0) {
                advance = desiredTick; // upper limit, subject to possible adjustment below
                if (over < 100) island.lag += over; // don't try to cater for very large delays (e.g., at startup)
            }
            if (island.lag > 0) {
                const boost = 4; // seems to be about the smallest that will rein things in
                advance += boost;
                island.lag -= boost;
            }
        }
        island.time += island.scale * advance;
        island.before = now;
    }
    return island.time;
}

/** A new island controller is joining
 * @param {Client} client - we received from this client
 * @param {ID} id - island ID
 * @param {{time: Number, name: String, version: Number, user: [name, id]}} args
 */
function JOIN(client, id, args) {
    if (typeof args === "number" || !args.version) {
        client.close(4100, "outdated protocol"); // in the range for errors that are unrecoverable
        return;
    }

    LOG('received', client.addr, 'JOIN', id, args);
    const { time, name, version, user } = args;
    if (user) {
        client.addr += ` [${JSON.stringify(user)}]`;
        client.user = user;
    }
    // create island data if this is the first client
    const island = ALL_ISLANDS.get(id) || {
        id,                  // the island id
        name,                // the island name (might be null)
        version,             // the client version
        time,                // the current simulation time
        seq: 0,              // sequence number for messages (uint32, wraps around)
        scale: 1,            // ratio of island time to wallclock time
        tick: TICK_MS,       // default tick rate
        delay: 0,            // hold messages until this many ms after last tick
        lag: 0,              // aggregate ms lag in tick requests
        clients: new Set(),  // connected web sockets
        usersJoined: [],     // the users who joined since last report
        usersLeft: [],       // the users who left since last report
        snapshotTime: -1,    // time of last snapshot
        snapshotUrl: '',     // url of last snapshot
        pendingSnapshotTime: -1, // time of pending snapshot
        messages: [],        // messages since last snapshot
        before: Date.now(),  // last getTime() call
        lastTick: 0,         // time of last TICK sent
        lastMsgTime: 0,      // time of last message reflected
        ticker: null,        // interval for serving TICKs
        startTimeout: null,   // pending START request timeout (should send SNAP)
        syncClients: [],     // clients waiting to SYNC
        tallies: {},
        lastCompletedTally: null,
        [Symbol.toPrimitive]: () => `${name} ${id}`,
    };
    ALL_ISLANDS.set(id, island);

    // start broadcasting messages to client
    island.clients.add(client);

    // we need to SYNC
    island.syncClients.push(client);

    // if we have a current snapshot, reply with that
    if (island.snapshotUrl) { SYNC(island); return; }

    // if first client, start it
    if (!island.startTimeout) { START(); return; }

    // otherwise, the first client has not started yet (not provided a snapshot via SNAP)
    console.log(`>>> client ${client.addr} waiting for snapshot`);

    function START() {
        // find next client
        do {
            client = island.syncClients.shift();
            if (!client) return; // no client waiting
        } while (client.readyState !== WebSocket.OPEN);
        const msg = JSON.stringify({ id, action: 'START' });
        client.safeSend(msg);
        LOG('sending', client.addr, msg);
        // if the client does not provide a snapshot in time, we need to start over
        island.startTimeout = setTimeout(() => {
            island.startTimeout = null;
            // kill client
            LOG(">>> killing unresponsive ", client.addr);
            if (client.readyState === WebSocket.OPEN) client.close(4001, "client unresponsive");
            // start next client
            START();
        }, SERVE_TIMEOUT);
    }
}

function SYNC(island) {
<<<<<<< HEAD
    const {snapshotUrl: url, messages} = island;
=======
    const { snapshotUrl: url, messages } = island;
>>>>>>> e0a4f367
    const time = getTime(island);
    const response = JSON.stringify({ id: island.id, action: 'SYNC', args: { url, messages, time } });
    const range = !messages.length ? '' : ` (#${messages[0][1]}...${messages[messages.length - 1][1]})`;
    for (const syncClient of island.syncClients) {
        if (syncClient.readyState === WebSocket.OPEN) {
            syncClient.safeSend(response);
            LOG(`sending ${syncClient.addr} SYNC ${response.length} bytes, ${messages.length} messages${range}, snapshot: ${url}`);
            userDidJoin(island, syncClient);
        } else {
            LOG('cannot send SYNC to', syncClient.addr);
        }
    }
    // synced all that were waiting
    island.syncClients.length = 0;
}

/** An island controller is leaving
 * @param {Client} client - we received from this client
 * @param {ID} id - island ID
 */
function LEAVING(client, id) {
    LOG('received', client.addr, 'LEAVING', id);
    const island = ALL_ISLANDS.get(id);
    if (!island) return;
    island.clients.delete(client);
    if (island.clients.size === 0) deleteIsland(island);
    else userDidLeave(island, client);
}

function userDidJoin(island, client) {
    if (!client.user) return;
    client.active = true;
    island.usersJoined.push(client.user);
}

function userDidLeave(island, client) {
    if (!client.user) return;
    client.active = false;
    island.usersLeft.push(client.user);
}

/** answer true if seqB comes after seqA */
function after(seqA, seqB) {
    const seqDelta = (seqB - seqA) >>> 0; // make unsigned
    return seqDelta > 0 && seqDelta < 0x8000000;
}

/** client uploaded a snapshot
 * @param {Client} client - we received from this client
 * @param {ID} id - island ID
 * @param {{time: Number, seq: Number, hash: String, url: String}} args - the snapshot details
 */
function SNAP(client, id, args) {
    const island = ALL_ISLANDS.get(id);
    if (!island) { if (client.readyState === WebSocket.OPEN) client.close(4000, "unknown island"); return; }
    const { time, seq, hash, url } = args;
    if (time <= island.snapshotTime) return;
    LOG(`${island} got snapshot ${time}#${seq} (hash: ${hash || 'no hash'}): ${url || 'no url'}`);
    if (!url) {
        // if another client was faster, ignore
        if (time <= island.pendingSnapshotTime) return;
        island.pendingSnapshotTime = time;
        // if no url, tell that client (the fastest one) to upload it
        const serveMsg = JSON.stringify({ id, action: 'HASH', args: { ...args, serve: true } });
        LOG('sending', client.addr, serveMsg);
        client.safeSend(serveMsg);
        // and tell everyone else the hash
        const others = [...island.clients].filter(each => each !== client);
        if (others.length > 0) {
            const hashMsg = JSON.stringify({ id, action: 'HASH', args: { ...args, serve: false } });
            LOG('sending to', others.length, 'other clients:', hashMsg);
            others.forEach(each => each.safeSend(hashMsg));
        }
        return;
    }
    // keep snapshot
    island.snapshotTime = time;
    island.snapshotUrl = url;
    // forget older messages
    if (island.messages.length > 0) {
        const msgs = island.messages;
        const keep = msgs.findIndex(msg => after(seq, msg[1]));
        if (keep > 0) {
            LOG(`${island} forgetting messages #${msgs[0][1] >>> 0} to #${msgs[keep - 1][1] >>> 0} (keeping #${msgs[keep][1] >>> 0})`);
            msgs.splice(0, keep);
        } if (keep === -1) {
            LOG(`${island} forgetting all messages (#${msgs[0][1] >>> 0} to #${msgs[msgs.length - 1][1] >>> 0})`);
            msgs.length = 0;
        }
    }
    // start waiting clients
    if (island.startTimeout) { clearTimeout(island.startTimeout); island.startTimeout = null; }
    if (island.syncClients.length > 0) SYNC(island);
}

/** reflect a message to all participants after time stamping it
 * @param {?Client} client - we received from this client
 * @param {ID} id - island ID
 * @param {Array<Message>} messages
 */
function SEND(client, id, messages) {
    const island = ALL_ISLANDS.get(id);
    if (!island) { if (client && client.readyState === WebSocket.OPEN) client.close(4000, "unknown island"); return; }
    const time = getTime(island);
    if (island.delay) {
        const delay = island.lastTick + island.delay + 0.1 - time;    // add 0.1 ms to combat rounding errors
        if (island.delayed || delay > 0) { DELAY_SEND(island, delay, messages); return; }
    }
    for (const message of messages) {
        // message = [time, seq, payload]
        message[0] = time;
        message[1] = island.seq = (island.seq + 1) | 0;               // clients before V1 expect int32
        const msg = JSON.stringify({ id, action: 'RECV', args: message });
        //LOG("broadcasting RECV", message);
        STATS.RECV++;
        STATS.SEND += island.clients.size;
        island.clients.forEach(each => each.safeSend(msg));
        island.messages.push(message); // raw message sent again in SYNC
    }
    island.lastMsgTime = time;
    if (island.messages.length > MAX_MESSAGES) {
        island.messages.splice(0, MAX_MESSAGES - island.messages.length);
        island.snapshot = null;
    }
    startTicker(island, island.tick);
}

/** handle a message that all clients are expected to be sending
 * @param {?Client} client - we received from this client
 * @param {ID} id - island ID
 * @param {[sendTime: Number, sendSeq: Number, payload: String, firstMsg: Array, wantsVote: Boolean, tallyTarget: Array]} args
 */
function TUTTI(client, id, args) {
    const island = ALL_ISLANDS.get(id);
    if (!island) { if (client && client.readyState === WebSocket.OPEN) client.close(4000, "unknown island"); return; }

    const [ sendTime, sendSeq, payload, firstMsg, wantsVote, tallyTarget ] = args;
    const tallyHash = `${sendTime}:${sendSeq}`;

    function tallyComplete() {
        const tally = island.tallies[tallyHash];
        clearTimeout(tally.timeout);
        if (wantsVote || Object.keys(tally).length > 1) {
            const payloads = { what: 'tally', tally: tally.payloads, tallyTarget };
            const msg = [0, 0, payloads];
            SEND(null, id, [msg]);
        }
        delete island.tallies[tallyHash];
        island.lastCompletedTally = Math.max(sendSeq, island.lastCompletedTally);
    }

    if (!island.tallies[tallyHash]) { // either first client we've heard from, or one that's missed the party entirely
        const lastComplete = island.lastCompletedTally;
        if (lastComplete !== null && (sendSeq === lastComplete || after(sendSeq, lastComplete))) { console.log(`rejecting tally of ${sendSeq} cf completed ${island.lastCompletedTally}`); return; } // too late

        if (firstMsg) SEND(client, id, [firstMsg]);
        island.tallies[tallyHash] = {
            expecting: island.clients.size,
            payloads: {},
            timeout: setTimeout(tallyComplete, TALLY_INTERVAL)
            };
    }

    const tally = island.tallies[tallyHash];
    tally.payloads[payload] = (tally.payloads[payload] || 0) + 1;
    if (--tally.expecting === 0) tallyComplete();
}

// delay for the client to generate local ticks
function DELAY_SEND(island, delay, messages) {
    if (!island.delayed) {
        stopTicker(island);
        island.delayed = [];
        setTimeout(() => DELAYED_SEND(island), delay);
        //console.log(">>>>>>>>>>>>>> Delaying for", delay, "ms");
    }
    island.delayed.push(...messages);
    //console.log(">>>>>>>>>>>>>> Delaying", ...args);
}

function DELAYED_SEND(island) {
    const { id, delayed } = island;
    island.delayed = null;
    //console.log(">>>>>>>>>>>>>> Sending delayed messages", delayed);
    SEND(null, id, delayed);
}

/** SEND a replicated message when clients joined or left
 * @param {IslandData} island
*/
function USERS(island) {
    const { id, clients, usersJoined, usersLeft } = island;
    const active = [...clients].filter(each => each.active).length;
    const total = clients.size;
    const payload = { what: 'users', active, total };
    if (usersJoined.length > 0) payload.joined = [...usersJoined];
    if (usersLeft.length > 0) payload.left = [...usersLeft];
    const msg = [0, 0, payload];
    SEND(null, id, [msg]);
    LOG(`${island}: ${clients.size} users (total ${ALL_ISLANDS.size} islands, ${server.clients.size} users)`);
    usersJoined.length = 0;
    usersLeft.length = 0;
}

/** send back arguments as received */
function PONG(client, args) {
    client.safeSend(JSON.stringify({ action: 'PONG', args }));
}

/** send a TICK message to advance time
 * @param {IslandData} island
 */
function TICK(island) {
    const { id, usersJoined, usersLeft, lastMsgTime, tick, scale } = island;
    if (usersJoined.length + usersLeft.length > 0) { USERS(island); return; }
    const time = getTime(island);
    if (time - lastMsgTime < tick * scale) return;
    island.lastTick = time;
    const msg = JSON.stringify({ id, action: 'TICK', args: time });
    //LOG('broadcasting', msg);
    island.clients.forEach(client => {
        // only send ticks if not back-logged
        if (client.bufferedAmount) return;
        client.safeSend(msg);
        STATS.TICK++;
    });
}

/** client is requesting ticks for an island
 * @param {Client} client - we received from this client
 * @param {ID} id - island ID
 * @param {*} args
 */
function TICKS(client, id, args) {
    const { time, seq, tick, delay, scale } = args;
    const island = ALL_ISLANDS.get(id);
    if (!island) { if (client.readyState === WebSocket.OPEN) client.close(4000, "unknown island"); return; }
    if (!island.time) {
        // only accept time, sequence, and delay if new island
        island.time = typeof time === "number" ? Math.ceil(time) : 0;
        island.seq = typeof seq === "number" ? seq : 0xFFFFFFF0;    // v0 clients expect this value
        if (delay > 0) island.delay = delay;
        // now that we know time & seq, send USERS to first client
        userDidJoin(island, client);
        USERS(island);
    }
    if (scale > 0) island.scale = Math.max(MIN_SCALE, Math.min(MAX_SCALE, scale));
    if (tick > 0) startTicker(island, tick);
}

function startTicker(island, tick) {
    if (island.ticker) stopTicker(island);
    island.tick = tick;
    island.ticker = setInterval(() => TICK(island), tick);
    //LOG(`Sending TICKs every ${tick} ms to ${island}`)
}

function stopTicker(island) {
    clearInterval(island.ticker);
    island.ticker = null;
    //console.log("STOPPED TICKS");
}

// map island hashes to island/session ids
const SESSIONS = {};

function currentSession(hash) {
    return `${hash}-${SESSIONS[hash] || 0}`;
}

function newSession(hash) {
    SESSIONS[hash] = (SESSIONS[hash] || 0) + 1;
    currentSession(hash);
}

/** client is requesting a session for an island
 * @param {Client} client - we received from this client
 * @param {ID} hash - island hash
 * @param {*} args
 */
function SESSION(client, hash, args) {
    if (!args) args = {};
    const island = ALL_ISLANDS.get(currentSession(hash));
    const id = args.new ? newSession(hash) : currentSession(hash);

    const response = JSON.stringify({ action: 'SESSION', args: { hash, id } });
    LOG(`Session ${client.addr} for ${hash} is ${id}`);
    client.safeSend(response);

    if (args.new && island) deleteIsland(island);
}

function deleteIsland(island) {
    const { id } = island;
    const msg = JSON.stringify({ id, action: 'LEAVE' });
    for (const client of island.clients) {
        client.safeSend(msg);
    }
    stopTicker(island);
    ALL_ISLANDS.delete(id);
}


const replies = {};

server.on('connection', (client, req) => {
    client.addr = `${req.connection.remoteAddress}:${req.connection.remotePort}`;
    if (req.headers['x-forwarded-for']) client.addr += ` (${req.headers['x-forwarded-for'].split(/\s*,\s*/).join(', ')})`;
    client.safeSend = data => {
        if (client.readyState !== WebSocket.OPEN) return;
        STATS.BUFFER = Math.max(STATS.BUFFER, client.bufferedAmount);
        client.send(data);
        STATS.OUT += data.length;
    };
    LOG(`connection #${server.clients.size} from ${client.addr}`);
    STATS.USERS = Math.max(STATS.USERS, server.clients.size);

    client.on('pong', time => LOG('PONG from', client.addr, 'after', Date.now() - time, 'ms'));
    setTimeout(() => client.readyState === WebSocket.OPEN && client.ping(Date.now()), 100);

    client.on('message', incomingMsg => {
        STATS.IN += incomingMsg.length;
        const handleMessage = () => {
            const { id, action, args } = JSON.parse(incomingMsg);
            if (action in replies) {
                LOG('received', client.addr, 'reply', action, incomingMsg.length, 'bytes');
                replies[action](args);
            } else switch (action) {
                case 'JOIN': JOIN(client, id, args); break;
                case 'SEND': SEND(client, id, [args]); break;
                case 'TUTTI': TUTTI(client, id, args); break;
                case 'TICKS': TICKS(client, id, args); break;
                case 'SNAP': SNAP(client, id, args); break;
                case 'LEAVING': LEAVING(client, id); break;
                case 'PING': PONG(client, args); break;
                case 'SESSION': SESSION(client, id, args); break;
                default: WARN("unknown action", action);
            }
        };

        if (ARTIFICAL_DELAY) {
            const timeout = ARTIFICAL_DELAY * (0.5 + Math.random());
            setTimeout(handleMessage, timeout);
        } else {
            handleMessage();
        }
    });

    client.on('close', () => {
        LOG(`closing connection from ${client.addr}`);
        for (const island of ALL_ISLANDS.values()) {
            if (!island.clients.has(client)) continue;
            island.clients.delete(client);
            if (island.providers) island.providers.delete(client);  // only in v0
            if (island.clients.size === 0) deleteIsland(island);
            else userDidLeave(island, client);
        }
    });
});

exports.server = server;
exports.Socket = WebSocket.Socket;<|MERGE_RESOLUTION|>--- conflicted
+++ resolved
@@ -191,11 +191,7 @@
 }
 
 function SYNC(island) {
-<<<<<<< HEAD
-    const {snapshotUrl: url, messages} = island;
-=======
     const { snapshotUrl: url, messages } = island;
->>>>>>> e0a4f367
     const time = getTime(island);
     const response = JSON.stringify({ id: island.id, action: 'SYNC', args: { url, messages, time } });
     const range = !messages.length ? '' : ` (#${messages[0][1]}...${messages[messages.length - 1][1]})`;
