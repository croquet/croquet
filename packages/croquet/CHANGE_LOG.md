# Changelog

This is a private summary of changes. The released changes are in the public [README.md](../../../docs/croquet/README.md#changelog).

# latest

<<<<<<< HEAD
* 2.0.0-1  first testable version with DePIN support
=======
* 1.1.0-43 fix compatibility with old Data API, fix types
* 1.1.0-42 move Data API to session.data, default to non-shareable data handles, fix view.session after disconnect, update docs
>>>>>>> e599a82e
* 1.1.0-41 add TypeScript declaration for persistence
* 1.1.0-40 typo
* 1.1.0-39 force snapshot if reflector needs one
* 1.1.0-38 fix write debug
* 1.1.0-37 add write debug option to catch model writes from view code
* 1.1.0-36 log snapshot diff on divergence
* 1.1.0-35 fix debug hashing, and snapshotting shared buffer in typed arrays
* 1.1.0-34 fix snapshot if custom writer returns null
* 1.1.0-33 fix snapshot if custom writer returns undefined
* 1.1.0-32 make session.view available during root view construction
* 1.1.0-31 add BigInt snapshotting
* 1.1.0-30 update QR code when session URL changed
* 1.1.0-29 fix deserialization of circular Set and Map refs
* 1.1.0-28 allow location data to be enabled (not officially exposed yet), expose session name
* 1.1.0-27 add viewOptions to Session.join()
* 1.1.0-26 allow custom serialization of unsupported types, cancelFuture("*")
* 1.1.0-25 support overriding reflector and file server in Session.join, accept relative URLs for them
* 1.1.0-24 support debug=offline
* 1.1.0-23 fix handler invocations during unsubscribe, better error messages
* 1.1.0-22 improve snapshot performance, work around performance bug on Chrome
* 1.1.0-21 modify subscription lists in-place to avoid invoking handlers of destroyed objects
* 1.1.0-20 make work on node 19, transpile keeps some es6 features, optimize unsubscribeAll/destroy
* 1.1.0-19 fix view.unsubscribe(), don't include whole build env, docs use "synchronized" not "replicated"
* 1.1.0-18 typo
* 1.1.0-17 network stats, cancelFuture returns bool, defaults for session join
* 1.1.0-16 better serialization errors, optimize arrayBuffer snapshots, add cancelFuture
* 1.1.0-15 fix file:// URLs on Firefox, add autoSleep and rejoinLimit to types.d.ts
* 1.1.0-14 get backend from API key
* 1.1.0-13 add backend URL parameter; use dev and staging backends automatically; better error messages
* 1.1.0-12 use <link rel="canonical" href="..."> for App.sessionURL (if present)
* 1.1.0-11 send app path to cloudfunc
* 1.1.0-10 use new dev backends
* 1.1.0-9 add okayToIgnore dollar props
* 1.1.0-8 more deserialization fixes; removed sessionId from model and view IDs; shorter reflector messages
* 1.1.0-7 fix Map deserialization
* 1.1.0-6 add Model.evaluate()
* 1.1.0-5 disallow arbitrary methods to be invoked via reflector, allow dot calls in future sends, unsubscribe specific handlers
* 1.1.0-4 clients detect loss of contact with reflector; warn about inline functions as model handlers; buildable for Node.js as well as browser
* 1.1.0-3 flags on JOIN (to be able to request reflector raw time); handling raw time on PONG
* 1.1.0-2 fix seamless rejoin; no sync=true if disconnected; old socket clean up; do not log PULSE
* 1.1.0-1 stop spinner even on Safari; make init() errors fatal; ignore sends() after controler was reset; send single-message bundles as regular message; remove require("crypto")

# 2021-11-21: 1.0.5

* 1.0.5-9 tweak error logging, update dependencies
* 1.0.5-8 always log errors, stop spinner and make it red if fatal error
* 1.0.5-7 send token via request url not JOIN; make work on unsecure origin
* 1.0.5-6 send /join?meta=login to sign func; forward token and devId to reflector; unpublicized client-to-reflector PING
* 1.0.5-5 fix typo in Data API
* 1.0.5-4 verify apiKey on join, unique sessionId via developerId
* 1.0.5-3 fix data API for regional buckets
* 1.0.5-2 island => virtual machine (ISLAND => CROQUETVM)
* 1.0.5-1 use dev-sign func if dev flag

# 2021-08-24: 1.0.4 a10c78054d3a75455362e3ffbc6be881052353ef

* 1.0.4 stricter session parameter checks
* 1.0.3 fix latency calculation
* 1.0.2 fix session arg check
* 1.0.1 rebuild

# 2021-08-23: 1.0.0

* 1.0.0 enforce using apiKey, allow hashOverride
* 0.5.1-18 message-sending stats displayed if window.logMessageStats
* 0.5.1-17 confirm session password in SYNC
* 0.5.1-16 add eventRateLimit session option
* 0.5.1-15 use event bundling to raise allowable send rate
* 0.5.1-14 add per-client rate limit on sends via reflector
* 0.5.1-13 fix failure to transfer persistentId to session; allow string handlers in view subscribe
* 0.5.1-12 replace tuttiSeq for identifying votes; cache code hash; various renames in Controller
* 0.5.1-11 use files.croquet.org for downloads, and uploads if apiKey provided
* 0.5.1-10 fix deadlock in failed seamless rejoin
* 0.5.1-9 warn about Date usage in model code
* 0.5.1-8 more rationalisation of session stepping
* 0.5.1-7 add cloudflare reflector url option `reflector=cf` or `reflector=FRA`
* 0.5.1-6 improve dormancy logic for out-of-sight apps
* 0.5.1-5 use TICK to help check for dormancy in backgrounded tabs
* 0.5.1-4 wait longer before deciding a socket is unresponsive
* 0.5.1-3 workaround for unresponsive sockets sometimes seen if load balancer had to retry
* 0.5.1-2 simplify controller synchronisation states
* 0.5.1-1 distinguish consensus and dissidence in persistence uploads
* 0.5.1-0 persistSession always increments tutti seq

# 2021-05-18: 0.5.0

* 0.4.1-33 fix App.root, fix badge&spinner positioning, autoPassword keyless option, prerelease on croquet hosts only
* 0.4.1-32 adapt synced event threshold to low TPS
* 0.4.1-31 bug fix for view.future
* 0.4.1-30 allow construction of views any time, enforce passing model to view constructor, view.future sets proper realm
* 0.4.1-29 add static wellKnownModel()
* 0.4.1-28 default rejoinLimit of 1000 ms
* 0.4.1-27 fix join/exit when rejoining
* 0.4.1-26 fix external message order when reconnecting
* 0.4.1-25 fire synced event when disconnected
* 0.4.1-24 add rejoinLimit session parameter
* 0.4.1-23 preserve undefined values when serializing
* 0.4.1-22 seamless rejoin
* 0.4.1-21 make Data handles url-safe
* 0.4.1-20 add Model.viewCount, delay view construction until view-join
* 0.4.1-19 add session accessor to View
* 0.4.1-18 optimize hashing of user types
* 0.4.1-17 optimize serialization of user types
* 0.4.1-16 handle serialization of objects with non-function constructors
* 0.4.1-15 no style injection unless enabled
* 0.4.1-14 ensure viewIdDebugSuffix is alphanum or underscore
* 0.4.1-13 encode viewIdDebugSuffix if not alphanum ASCII
* 0.4.1-12 treat /dev/ as equivalent to localhost
* 0.4.1-11 expose persistentId and versionId, fix firefox hashing
* 0.4.1-10 messenger fix
* 0.4.1-9 allow heraldUrl to be 256 chars
* 0.4.1-8 add heraldUrl
* 0.4.1-7 catch errors during snapshot
* 0.4.1-6 async autoSession and autoPassword
* 0.4.1-5 catch errors in view subscription handlers
* 0.4.1-4 hide QR code in Q
* 0.4.1-3 show only QR code unless debug enabled
* 0.4.1-2 add optional "keep" arg to Data.store()
* 0.4.1-1 fix ts types

# 2020-11-20: 0.4.0

* 0.4.0-40 warn if no appId, undefined tps uses default
* 0.4.0-39 rename release
* 0.3.4-38 use named args in Session.join()
* 0.3.4-37 warn about missing session password
* 0.3.4-36 make modelRoot well-known before init again
* 0.3.4-35 allow passing persistent data to Model.create()
* 0.3.4-34 allow non-function in persistSession()
* 0.3.4-33 add autoPassword()
* 0.3.4-32 allow persistSession() during init()
* 0.3.4-31 ignore persistSession() if unchanged
* 0.3.4-30 provide Data.hash() API
* 0.3.4-29 binary encryption for Snapshot and Data
* 0.3.4-28 fix Base64 encoding of large buffers
* 0.3.4-27 snapshot all kinds of TypedArray, ArrayBuffer as Base64
* 0.3.4-26 separate data directories per app
* 0.3.4-25 fix persistentId (should not depend on tps)
* 0.3.4-24 add persistSession()
* 0.3.4-23 add extrapolatedNow(), add appId
* 0.3.4-22 fix build
* 0.3.4-21 include both commonjs and ready-to-use versions in npm
* 0.3.4-20 allow reflector:region session option
* 0.3.4-19 allow reflector=region url option
* 0.3.4-18 fix build, include sourcemaps
* 0.3.4-17 encrypt snapshots and data (still uses base64)
* 0.3.4-16 ignore join/exit of same view in one event, rename .users to .views
* 0.3.4-15 fix a potential exit mismatch, send view-exit-mismatch to reflector LOG
* 0.3.4-14 gzip and upload snapshots in web worker
* 0.3.4-13 remove simpleapp stuff, switch from parcel to rollup
* 0.3.4-12 early error for unregistered model subclasses, _ in viewIdDebugSuffix
* 0.3.4-11 removed all parcel magic
* 0.3.4-10 add model.getModel(id)
* 0.3.4-9 require classId argument for Model.register()
* 0.3.4-8 add controller.sendLog() for logging to reflector
* 0.3.4-7 reduce message size
* 0.3.4-6 add viewIdDebugSuffix session option
* 0.3.4-5 add Data.toId(handle) and Data.fromId(id)
* 0.3.4-4 fix snapshot stats
* 0.3.4-3 fix race in session join
* 0.3.4-2 remove warning when deserializing NegZero
* 0.3.4-1 re-enable crypto
* 0.3.4-0 version bump

# 2020-09-03: 0.3.3

* 0.3.3-8 fix session.leave() return value
* 0.3.3-7 temporarily back out crypto to reduce bundle size
* 0.3.3-6 rename to pub/croquet-croquet.js
* 0.3.3-5 types() for mixins, rebuilt @croquet/math
* 0.3.3-4 expander support
* 0.3.3-3 report divergent snapshots to reflector
* 0.3.3-2 do not force dev reflectors anymore
* 0.3.3-1 add message encryption
* 0.3.3-0 version bump

# 2020-08-23: 0.3.2

* 0.3.2-13 hash methods of classes transpiled to functions
* 0.3.2-12 show INFO messages from reflector, handle SERV snapshot request
* 0.3.2-11 start session without snapshot, use dev reflectors if pre-release
* 0.3.2-10 Messenger: add start/stopPublishingPointerMove API
* 0.3.2-9 distinguish between 0 and -0 in serialization, update dependencies
* 0.3.2-8 autoSession() defaults to ?q=fragment, accepts #fragment from old URLs
* 0.3.2-7 optimize stats graph display
* 0.3.2-6 add messenger for inter-frame communication
* 0.3.2-5 better base36 ids, autoSession keyless ?fragment, toasts on right, session badge fixedSize or alwaysPinned
* 0.3.2-4 sanitize referrer, autoSession("key")
* 0.3.2-3 fix dormancy detection, stop timers when leaving session
* 0.3.2-2 fix modelOnly(), add Session.thisSession()
* 0.3.2-1 detect dormancy in iFrames
* 0.3.2-0 accept `autoSleep: seconds` argument

# 2020-06-08: 0.3.1

* 0.3.1-5 remove names and location from internal join/exit events
* 0.3.1-4 fix asymmetric view-join/exit events when reconnecting with same viewId
* 0.3.1-3 make PINGs adaptive to TPS, allow 0 TPS (30s per TICK)
* 0.3.1-2 fixed detection of model divergence
* 0.3.1-1 made `"view-join"` and `"view-exit"` model-only

# 2020-05-18: 0.3.0

* deprecated `startSession`, use `Session.join` instead
* `future` messages arguments are passed by identity, not copied anymore
* allow `viewOnly` sessions (removed DEMO hack)
* added `Data` API (undocumented)
* added `App.autoSession` (undocumented)
* debug badge state is stored in localStorage

# 2020-03-24: 0.2.7

* added `options` for model root to Session.join (documented)
* added `latency` and `latencies` accessors to session (undocumented)
* messages are simulated before view is created
* added `hashing` debug option
* fixed view.update() and immediate view handlers to run in view realm
* fixed queued events to be handled after oncePerFrame events
* fixed passing models as event data when reflected
* fixed a bug with multiple event handlers per topic
* fixed reading NaNs in snapshot
* fixed npm not having proper hash by including version name in code hash
* warnings and errors are logged to console
* warn about missing crypto.subtle.digest (insecure origin)
* made our CSS overridable
* added "once" option to log warnings only once per session
* recycle message encoder instead of allocating for every send
* do not use session name in snapshot name
* controller accepts `args.time` for TICKs
* sending latency of each previous message to reflector
* reflector: new START logic
* reflector: consistent session ids / connection ids in log entries
* reflector: collect connection stats

# 2019-12-16: 0.2.6

* switch to croquet.io/reflector/v1 and croquet.io/files/v1
* fixes to work on Microsoft Edge
* add `dev` url option to use croquet.io/reflector-dev/dev
* `"synced"` event delayed by 200 ms
* startup delayed until snapshot uploaded
* fixed snapshot voting
* detect upload failure
* simplified message latency statistics
* fixed message replay after SYNC
* add support for message filtering in reflector `sendTagged()`
* fix simulation non-determinism (no more external messages in future queue)
* debug url options accept singular or plural, like `debug=snapshot/s`

# 2019-10-18: 0.2.5

* debug badge ("widget dock")
* new `Croquet.App` API for debug UI etc.
* send session URL, code hash, and Croquet version when joining

# Ancient ...

If someone feels like going through these changes, please do so.

* 2019-09-30: 0.2.4
* 2019-09-23: 0.2.3
* 2019-09-20: 0.2.2
* 2019-09-13: 0.2.1
* 2019-09-06: 0.2.0
* 2019-08-14: 0.1.9 controller sends PULSE
* 2019-07-26: dispatcher working: it's alive!
* 2019-07-17: napkin sketch of reflector network
* 2019-07-24: 0.1.7
* 2019-07-18: 0.1.6
* 2019-07-10: 0.1.5
* 2019-07-09: 0.1.4
* 2019-07-01: 0.1.3
* 2019-06-29: 0.1.2
* 2019-06-28: 0.1.1
* 2019-06-26: 0.1.0
* 2019-06-25: 0.0.10
* 2019-06-24: 0.0.9
* 2019-06-24: 0.0.8
* 2019-06-24: 0.0.7
* 2019-06-23: 0.0.6
* 2019-06-22: 0.0.5
* 2019-06-18: 0.0.4
* 2019-06-18: 0.0.3
* 2019-06-12: 0.0.3
* 2019-06-10: 0.0.2
* 2019-06-09: 0.0.1
* 2019-04-10: split teatime from croquet-kit
* 2019-03-07: + Controller = First working version of Teatime
* 2019-03-06: + Reflector
* 2019-03-01: + Future Messages
* 2019-02-22: + Serialization
* 2019-02-16: Model + View + Island dd58d27c072df5510812248273b442c61a449086<|MERGE_RESOLUTION|>--- conflicted
+++ resolved
@@ -2,14 +2,14 @@
 
 This is a private summary of changes. The released changes are in the public [README.md](../../../docs/croquet/README.md#changelog).
 
-# latest
-
-<<<<<<< HEAD
+# latest @dev
+
 * 2.0.0-1  first testable version with DePIN support
-=======
+
+# latest @pre
+
 * 1.1.0-43 fix compatibility with old Data API, fix types
 * 1.1.0-42 move Data API to session.data, default to non-shareable data handles, fix view.session after disconnect, update docs
->>>>>>> e599a82e
 * 1.1.0-41 add TypeScript declaration for persistence
 * 1.1.0-40 typo
 * 1.1.0-39 force snapshot if reflector needs one
