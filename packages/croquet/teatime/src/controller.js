--- conflicted
+++ resolved
@@ -2,7 +2,7 @@
 import Stats from "@croquet/util/stats";
 import hotreload from "@croquet/util/hotreload";
 import urlOptions from "@croquet/util/urlOptions";
-import { baseUrl, hashNameAndCode, uploadCode, croquetDev, hashString } from "@croquet/util/modules";
+import { baseUrl, hashNameAndCode, uploadCode, croquetDev } from "@croquet/util/modules";
 import { inViewRealm } from "./realms";
 import Island from "./island";
 
@@ -23,7 +23,6 @@
     ticks: urlOptions.has("debug", "ticks", false),
     pong: urlOptions.has("debug", "pong", false),
     snapshot: urlOptions.has("debug", "snapshot", "localhost"),
-    consistency: urlOptions.has("debug", "consistency", false),
 };
 
 const NOCHEAT = urlOptions.nocheat;
@@ -370,26 +369,11 @@
             }
             case 'SYNC': {
                 // We are joining an island session.
-<<<<<<< HEAD
                 const {messages, url} = args;
                 console.log(this.id, `Controller received SYNC: ${messages.length} messages, ${url}`);
                 const snapshot = await this.fetchJSON(url);
                 this.islandCreator.snapshot = snapshot;  // set snapshot
                 this.install(true, messages);
-=======
-                const snapshot = JSON.parse(args);
-                if (DEBUG.consistency) console.log(`Received snapshot hash: ${await hashString(args)}`);
-                if (DEBUG.consistency) console.log(`Parsed snapshot hash: ${await hashString(JSON.stringify(snapshot))}`);
-                this.islandCreator.snapshot = snapshot;    // set snapshot
-                console.log(this.id, 'Controller received SYNC - resuming snapshot');
-                await this.install(true, async islandBeforeDrain => {
-                    if (DEBUG.consistency) {
-                        const restoredStateSnapshot = islandBeforeDrain.snapshot();
-                        const restoredStateSnapshotHash = await hashString(JSON.stringify(restoredStateSnapshot));
-                        console.log(`Restored state snapshot hash: ${restoredStateSnapshotHash}`);
-                    }
-                });
->>>>>>> 2ea4bc0a
                 this.getTickAndMultiplier();
                 this.keepSnapshot(snapshot);
                 break;
@@ -416,27 +400,6 @@
                 if (this.tickMultiplier) this.multiplyTick(time);
                 break;
             }
-<<<<<<< HEAD
-=======
-            case 'SERVE': {
-                if (!this.island) { console.log("SERVE received but no island"); break; } // can't serve if we don't have an island
-                if (this.backlog > 1000) { console.log("SERVE received but backlog", this.backlog); break; } // don't serve if we're not up-to-date
-                // We received a request to serve a current snapshot
-                console.log(this.id, 'Controller received SERVE - replying with snapshot');
-                const snapshot = this.takeSnapshot();
-                const snapshotString = JSON.stringify(snapshot);
-                if (DEBUG.consistency) console.log(this.id, `Snapshot hash in SERVE: ${await hashString(snapshotString)}`);
-                // send the snapshot
-                this.socket.send(JSON.stringify({
-                    action: args, // reply action
-                    args: snapshotString,
-                }));
-                // and send a dummy message so that the other guy can drop
-                // old messages in their controller.install()
-                this.island.sendNoop();
-                break;
-            }
->>>>>>> 2ea4bc0a
             case 'USERS': {
                 // a user joined or left this island
                 console.log(this.id, 'Controller received USERS', args);
@@ -453,11 +416,7 @@
         }
     }
 
-<<<<<<< HEAD
     async install(drainQueue=false, messages=[]) {
-=======
-    async install(drainQueue=false, beforeDrainCallback) {
->>>>>>> 2ea4bc0a
         const {snapshot, creatorFn, options, callbackFn} = this.islandCreator;
         let newIsland = new Island(snapshot, () => creatorFn(options));
         if (DEBUG.snapshot && !snapshot.modelsById) {
@@ -470,17 +429,9 @@
             //     throw new Error("Initial save/load cycle hash inconsistency!");
             // }
         }
-<<<<<<< HEAD
         for (const msg of messages) newIsland.scheduleExternalMessage(msg);
         const nextSeq = (newIsland.externalSeq + 1) >>> 0;
         this.time = Math.max(newIsland.time, newIsland.externalTime);
-=======
-        const snapshotTime = Math.max(newIsland.time, newIsland.externalTime);
-        this.time = snapshotTime;
-        if (beforeDrainCallback) {
-            await beforeDrainCallback(newIsland);
-        }
->>>>>>> 2ea4bc0a
         while (drainQueue) {
             const nextMsg = this.networkQueue.peek();
             if (!nextMsg) break;
