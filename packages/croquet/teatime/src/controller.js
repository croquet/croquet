--- conflicted
+++ resolved
@@ -641,11 +641,7 @@
             name: this.islandCreator.nameWithOptions,
             version: VERSION,
             user: [id, name],
-<<<<<<< HEAD
             url: App.sessionURL,
-=======
-            url: window.croquetSessionURL || window.location.href,
->>>>>>> 207a0dbc
         };
 
         this.connection.send(JSON.stringify({
