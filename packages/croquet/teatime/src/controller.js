--- conflicted
+++ resolved
@@ -641,13 +641,8 @@
             name: this.islandCreator.nameWithOptions,
             version: VERSION,
             user: [id, name],
-<<<<<<< HEAD
-            url: window.croquetSessionURL || window.location.href,
-            code: this.islandCreator.codeHash,
-=======
             url: App.sessionURL,
             codeHash: this.islandCreator.codeHash,
->>>>>>> 73e8190c
             sdk: SDK_VERSION
         };
 
