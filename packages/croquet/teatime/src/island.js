import SeedRandom from "seedrandom/seedrandom";
import PriorityQueue from "@croquet/util/priorityQueue";
import "@croquet/math"; // creates window.CroquetMath
import { displayWarning, displayAppError } from "@croquet/util/html";
import Model from "./model";
import { inModelRealm, inViewRealm } from "./realms";
import { viewDomain } from "./domain";


/** @type {Island} */
let CurrentIsland = null;

/** function cache */
const QFuncs = {};

/** to be used as callback, e.g. QFunc({foo}, bar => this.baz(foo, bar))
 * @param {Object} vars - the captured variables
 * @param {Function} fn - the callback function
 */
export function QFunc(vars, fn) {
    if (typeof vars === "function") { fn = vars; vars = {}; }
    const qPara = Object.keys(vars).concat(["return " + fn]);
    const qArgs = Object.values(vars);
    const qFunc = {qPara, qArgs};
    const fnIndex = qArgs.indexOf(fn);
    if (fnIndex >= 0) { qArgs[fnIndex] = qPara[fnIndex]; qFunc.qFn = fnIndex; }
    return `{${btoa(JSON.stringify(qFunc))}}`;
}

function bindQFunc(qfunc, thisArg) {
    const { qPara, qArgs, qFn } = JSON.parse(atob(qfunc.slice(1, -1)));
    const cacheKey = JSON.stringify(qPara);
    // eslint-disable-next-line no-new-func
    const compiled = QFuncs[cacheKey] || (QFuncs[cacheKey] = new Function(...qPara));
    if (typeof qFn === "number") qArgs[qFn] = compiled;
    return compiled.call(thisArg, ...qArgs);
}


// this is the only place allowed to change CurrentIsland
function execOnIsland(island, fn) {
    if (CurrentIsland) throw Error("Island confusion");
    if (!(island instanceof Island)) throw Error("not an island: " + island);
    const previousIsland = CurrentIsland;
    try {
        CurrentIsland = island;
        window.ISLAND = island;
        fn();
    } finally {
        CurrentIsland = previousIsland;
    }
}

const VOTE_SUFFIX = '#__vote'; // internal, for 'vote' handling; never seen by user
const REFLECTED_SUFFIX = '#reflected';
const DIVERGENCE_SUFFIX = '#divergence';

/** An island holds the models which are replicated by teatime,
 * a queue of messages, plus additional bookkeeping to make
 * uniform pub/sub between models and views possible.*/
export default class Island {
    static current() {
        if (!CurrentIsland) console.warn(`No CurrentIsland!`);
        return CurrentIsland;
    }

    static installCustomMath() {
        // patch Math.random, and transcendentals as defined in "@croquet/math"
        if (!window.BrowserMath) {
            window.CroquetMath.random = () => CurrentIsland.random();
            window.BrowserMath = {};
            for (const [funcName, croquetMath] of Object.entries(window.CroquetMath)) {
                const browserMath = window.Math[funcName];
                window.BrowserMath[funcName] = browserMath;
                window.Math[funcName] = ["pow", "atan2"].includes(funcName)
                    ? (arg1, arg2) => CurrentIsland ? croquetMath(arg1, arg2) : browserMath(arg1, arg2)
                    : arg => CurrentIsland ? croquetMath(arg) : browserMath(arg);
            }
        }
    }

    constructor(snapshot, initFn) {
        Island.installCustomMath(); // trivial if already installed

        execOnIsland(this, () => {
            inModelRealm(this, () => {
                /** all the models in this island */
                this.modelsById = {};
                /** named entry points to models (so a view can attach to it) */
                this.modelsByName = {};
                /** pending messages, sorted by time and sequence number */
                this.messages = new PriorityQueue((a, b) => a.before(b));
                /** @type {{"scope:event": Array<String>}} model subscriptions */
                this.subscriptions = {};
                /** @type {{"id": "name"}} active users */
                this.users = {};
                /** @type {SeedRandom} our synced pseudo random stream */
                this._random = () => { throw Error("You must not use random when applying state!"); };
                /** @type {String} island ID */
                this.id = snapshot.id; // the controller always provides an ID
                /** @type {Number} how far simulation has progressed */
                this.time = 0;
                /** @type {Number} sequence number of last executed external message */
                this.seq = 0xFFFFFFF0;       // start value provokes 32 bit rollover soon
                /** @type {Number} timestamp of last scheduled external message */
                this.externalTime = 0;
                /** @type {Number} sequence number of last scheduled external message */
                this.externalSeq = this.seq;
                /** @type {Number} sequence number for disambiguating future messages with same timestamp */
                this.futureSeq = 0;
                /** @type {Number} sequence number of last sent TUTTI */
                this.tuttiSeq = 0;
                /** @type {Number} number for giving ids to model */
                this.modelsId = 0;
                if (snapshot.modelsById) {
                    // read island from snapshot
                    const reader = new IslandReader(this);
                    const islandData = reader.readIsland(snapshot, "$");
                    // only read keys declared above
                    for (const key of Object.keys(islandData)) {
                        if (!(key in this) && key !== "meta") console.warn(`Ignoring property snapshot.${key}`);
                        else if (key === "messages") for (const msg of islandData.messages) this.messages.add(msg);
                        else this[key] = islandData[key];
                    }
                } else {
                    // create new random, it is okay to use in init code
                    this._random = new SeedRandom(null, { state: true });
                    const namedModels = initFn(this) || {};
                    Object.assign(this.modelsByName, namedModels);
                    this.addSubscription(this, this.id, "__users__", this.generateJoinExit);
                }
            });
        });
    }

    registerModel(model, id) {
        if (CurrentIsland !== this) throw Error("Island Error");
        if (!id) id = this.id + "/M" + ++this.modelsId;
        this.modelsById[id] = model;
        // not assigning the id here catches missing super calls in init() and load()
        return id;
    }

    deregisterModel(id) {
        if (CurrentIsland !== this) throw Error("Island Error");
        const model = this.modelsById;
        delete this.modelsById[id];
        for (const [name, value] of Object.entries(this.modelsByName)) {
            if (model === value) delete this.modelsByName[name];
        }
        this.messages.removeMany(msg => msg.hasReceiver(id));
    }

    lookUpModel(id) {
        if (id === this.id) return this;
        const model = this.modelsById[id];
        if (model) return model;
        const [_, modelID, partId] = id.match(/^([^#]+)#(.*)$/);
        return this.modelsById[modelID].lookUp(partId);
    }

    get(modelName) { return this.modelsByName[modelName]; }
    set(modelName, model) {
        if (CurrentIsland !== this) throw Error("Island Error");
        this.modelsByName[modelName] = model;
    }

    getNextTuttiSeq() {
        this.tuttiSeq = (this.tuttiSeq + 1) >>> 0;
        return this.tuttiSeq;
    }

    // Send via reflector
    callModelMethod(modelId, selector, args) {
        if (CurrentIsland) throw Error("Island Error");
        const model = this.lookUpModel(modelId);
        if (!model) { console.error(Error(`Model not found: ${modelId}`)); return; }
        const message = new Message(this.time, 0, model.id, selector, args);
        this.controller.sendMessage(message);
    }

    // used in Controller.convertReflectorMessage()
    noop() {}

    generateJoinExit({entered, exited, count}) {
        if (entered.length === count) exited = Object.keys(this.users);
        else exited = exited.map(each => each[0]); // get id
        for (const id of exited) {
            if (this.users[id]) {
                delete this.users[id];
                this.publishFromModel(this.id, "view-exit", id);
            }
        }
        // [id, name] was provided to reflector in controller.join()
        // reflector may have added location as {region, city: {name, lat, lng}}
        for (const [id, name, location] of entered) {
            if (!this.users[id]) {
                this.users[id] = { name };
                if (location) this.users[id].location = location;
                this.publishFromModel(this.id, "view-join", id);
            }
        }
    }

    /** decode msgData and sort it into future queue
     * @param {MessageData} msgData - encoded message
     * @return {Message} decoded message
     */
    scheduleExternalMessage(msgData) {
        const message = Message.fromState(msgData);
        if (message.time < this.time) throw Error("past message from reflector " + msgData);
        const nextSeq = (this.externalSeq + 1) >>> 0;
        if (message.seq !== nextSeq) throw Error(`External message error. Expected message #${nextSeq} got #${message.seq}`);
        this.externalTime = message.time; // we have all external messages up to this time
        this.externalSeq = message.seq; // we have all external messages up to this sequence number
        message.seq = message.seq * 2 + 1;  // make odd sequence for external messages
        this.messages.add(message);
        return message;
    }

    futureSend(tOffset, receiverID, selector, args) {
        if (tOffset.every) return this.futureRepeat(tOffset.every, receiverID, selector, args);
        if (tOffset < 0) throw Error("attempt to send future message into the past");
        // Wrapping below is fine because the message comparison function deals with it.
        // To have a defined ordering between future messages generated on island
        // and messages from the reflector, we create even sequence numbers here and
        // the reflector's sequence numbers are made odd on arrival
        this.futureSeq = (this.futureSeq + 1) >>> 0;
        const message = new Message(this.time + tOffset, 2 * this.futureSeq, receiverID, selector, args);
        this.messages.add(message);
        return message;
    }

    futureRepeat(tOffset, receiverID, selector, args) {
        this.futureSend(tOffset, this.id, "futureExecAndRepeat", [tOffset, receiverID, selector, args]);
    }

    futureExecAndRepeat(tOffset, receiverID, selector, args) {
        const model = this.lookUpModel(receiverID);
        if (typeof model[selector] === "function") {
            try {
                model[selector](...args);
            } catch (error) {
                displayAppError(`future message ${model}.${selector}`, error);
            }
        } else {
            const fn = bindQFunc(selector, model);
            try {
                fn(...args);
            } catch (error) {
                displayAppError(`future message ${model} ${fn}`, error);
            }
        }
        this.futureRepeat(tOffset, receiverID, selector, args);
    }


    // Convert model.future(tOffset).property(...args)
    // or model.future(tOffset, "property",...args)
    // into this.futureSend(tOffset, model.id, "property", args)
    future(model, tOffset, methodNameOrCallback, methodArgs) {
        const methodName = this.asQFunc(model, methodNameOrCallback);
        if (typeof methodName === "string") {
            return this.futureSend(tOffset, model.id, methodName, methodArgs);
        }
        const island = this;
        return new Proxy(model, {
            get(_target, property) {
                if (typeof model[property] === "function") {
                    return (...args) => {
                        if (island.lookUpModel(model.id) !== model) throw Error("future send to unregistered model");
                        return island.futureSend(tOffset, model.id, property, args);
                    };
                }
                throw Error("Tried to call " + property + "() on future of " + Object.getPrototypeOf(model).constructor.name + " which is not a function");
            }
        });
    }

    /**
     * Process pending messages for this island and advance simulation time.
     * Must only be sent by controller!
     * @param {Number} newTime - simulate at most up to this time
     * @param {Number} deadline - CPU time deadline for interrupting simulation
     * @returns {Boolean} true if finished simulation before deadline
     */
    advanceTo(newTime, deadline) {
        if (CurrentIsland) throw Error("Island Error");
        let count = 0;
        let message;
        // process each message in queue up to newTime
        while ((message = this.messages.peek()) && message.time <= newTime) {
            const { time, seq } = message;
            if (time < this.time) throw Error("past message encountered: " + message);
            // if external message, check seq so we don't miss any
            if (seq & 1) {
                this.seq = (this.seq + 1) >>> 0;  // uint32 rollover
                if ((seq/2) >>> 0 !== this.seq) throw Error(`Sequence error: expected ${this.seq} got ${(seq/2) >>> 0} in ${message}`);
            }
            // drop first message in message queue
            this.messages.poll();
            // advance time
            this.time = message.time;
            // execute future or external message
            message.executeOn(this);
            // make date check cheaper by only checking every 100 messages
            if (++count > 100) { count = 0; if (Date.now() > deadline) return false; }
        }
        // we processed all messages up to newTime
        this.time = newTime;
        return true;
    }


    // Pub-sub

    asQFunc(model, func) {
        // if a string was passed in, assume it's a method name
        if (typeof func === "string") return func;
        // if a function was passed in, hope it was a method
        if (typeof func === "function") {
            // if passing this.method
            if (model[func.name] === func) return func.name;
            // if passing this.foo = this.method
            const entry = Object.entries(model).find(each => each[1] === func);
            if (entry) return entry[0];
            // if passing (foo) => this.bar(baz)
            // match:                (   foo             )   =>  this .  bar              (    baz               )
            const HANDLER_REGEX = /^\(?([a-z][a-z0-9]*)?\)? *=> *this\.([a-z][a-z0-9]*) *\( *([a-z][a-z0-9]*)? *\) *$/i;
            const source = func.toString();
            const match = source.match(HANDLER_REGEX);
            if (match && (!match[3] || match[3] === match[1])) return match[2];
            // otherwise, wrap the function in a QFunc
            return QFunc(func);
        }
        return null;
    }

    addSubscription(model, scope, event, methodNameOrCallback) {
        if (CurrentIsland !== this) throw Error("Island Error");
        const methodName = this.asQFunc(model, methodNameOrCallback);
        if (typeof methodName !== "string") {
            throw Error(`Subscription handler for "${event}" must be a method name`);
        }
        if (typeof model[methodName] !== "function") {
            if (!methodName[0]==='}') throw Error(`Subscriber method for "${event}" not found: ${model}.${methodName}()`);
        }
        const topic = scope + ":" + event;
        const handler = model.id + "." + methodName;
        // model subscriptions need to be ordered, so we're using an array
        if (!this.subscriptions[topic]) this.subscriptions[topic] = [];
        else if (this.subscriptions[topic].indexOf(handler) !== -1) {
            throw Error(`${model}.${methodName} already subscribed to ${event}`);
        }
        this.subscriptions[topic].push(handler);
    }

    removeSubscription(model, scope, event, methodName) {
        if (CurrentIsland !== this) throw Error("Island Error");
        const topic = scope + ":" + event;
        const handler = model.id + "." + methodName;
        const handlers = this.subscriptions[topic];
        if (handlers) {
            const indexToRemove = handlers.indexOf(handler);
            handlers.splice(indexToRemove, 1);
            if (handlers.length === 0) delete this.subscriptions[topic];
        }
    }

    removeAllSubscriptionsFor(model) {
        const topicPrefix = `${model.id}:`;
        const handlerPrefix = `${model.id}.`;
        // TODO: optimize this - reverse lookup table?
        for (const [topic, handlers] of Object.entries(this.subscriptions)) {
            if (topic.startsWith(topicPrefix)) delete this.subscriptions[topic];
            else {
                for (let i = handlers.length - 1; i >= 0; i--) {
                    if (handlers[i].startsWith(handlerPrefix)) {
                        handlers.splice(i, 1);
                    }
                }
                if (handlers.size === 0) delete this.subscriptions[topic];
            }
        }
    }

    publishFromModel(scope, event, data) {
        if (CurrentIsland !== this) throw Error("Island Error");
        // @@ hack for forcing reflection of model-to-model messages
        const reflected = event.endsWith(REFLECTED_SUFFIX);
        if (reflected) event = event.slice(0, event.length - REFLECTED_SUFFIX.length);

        const topic = scope + ":" + event;
        this.handleModelEventInModel(topic, data, reflected);
        this.handleModelEventInView(topic, data);
    }

    publishFromView(scope, event, data) {
        if (CurrentIsland) throw Error("Island Error");
        const topic = scope + ":" + event;
        this.handleViewEventInModel(topic, data);
        this.handleViewEventInView(topic, data);
    }

    handleModelEventInModel(topic, data, reflect=false) {
        // model=>model events are handled synchronously unless reflected
        // because making them async would mean having to use future messages
        if (CurrentIsland !== this) throw Error("Island Error");
        if (reflect) {
            const tuttiSeq = this.getNextTuttiSeq(); // increment, whether we send or not
            if (this.controller.synced !== true) return;

            const voteTopic = topic + VOTE_SUFFIX;
            const divergenceTopic = topic + DIVERGENCE_SUFFIX;
            const wantsVote = !!viewDomain.subscriptions[voteTopic], wantsFirst = !!this.subscriptions[topic], wantsDiverge = !!this.subscriptions[divergenceTopic];
            if (wantsVote && wantsDiverge) console.log(`divergence subscription for ${topic} overridden by vote subscription`);
            // iff there are subscribers to a first message, build a candidate for the message that should be broadcast
            const firstMessage = wantsFirst ? new Message(this.time, 0, this.id, "handleModelEventInModel", [topic, data]) : null;
            // provide the receiver, selector and topic for any eventual tally response from the reflector.
            // if there are subscriptions to a vote, it'll be a handleModelEventInView with
            // the vote-augmented topic.  if not, default to our handleTuttiDivergence.
            let tallyTarget;
            if (wantsVote) tallyTarget = [this.id, "handleModelEventInView", voteTopic];
            else tallyTarget = [this.id, "handleTuttiDivergence", divergenceTopic];
            this.controller.sendTutti(this.time, tuttiSeq, data, firstMessage, wantsVote, tallyTarget);
        } else if (this.subscriptions[topic]) {
            for (const handler of this.subscriptions[topic]) {
                const [id, ...rest] = handler.split('.');
                const methodName = rest.join('.');
                const model = this.lookUpModel(id);
                if (!model) displayWarning(`event ${topic} .${methodName}(): subscriber not found`);
                else if (methodName[0] === '{') {
                    const fn = bindQFunc(methodName, model);
                    try {
                        fn(data);
                    } catch (error) {
                        displayAppError(`event ${topic} ${model} ${fn}`, error);
                    }
                    return;
                } else if (typeof model[methodName] !== "function") displayWarning(`event ${topic} ${model}.${methodName}(): method not found`);
                try {
                    model[methodName](data);
                } catch (error) {
                    displayAppError(`event ${topic} ${model}.${methodName}()`, error);
                }
            }
        }
    }

    handleViewEventInModel(topic, data) {
        // view=>model events are converted to model=>model events via reflector
        if (this.subscriptions[topic]) {
            const message = new Message(this.time, 0, this.id, "handleModelEventInModel", [topic, data]);
            this.controller.sendMessage(message);
        }
    }

    handleModelEventInView(topic, data) {
        viewDomain.handleEvent(topic, data);
    }

    handleViewEventInView(topic, data) {
        viewDomain.handleEvent(topic, data);
    }

    handleTuttiDivergence(divergenceTopic, data) {
        if (this.subscriptions[divergenceTopic]) this.handleModelEventInModel(divergenceTopic, data);
        else {
            const event = divergenceTopic.split(":").slice(-1)[0];
            console.warn(`uncaptured divergence in ${event}:`, data);
        }
    }

    processModelViewEvents() {
        if (CurrentIsland) throw Error("Island Error");
        return inViewRealm(this, () => viewDomain.processFrameEvents(!!this.controller.synced));
    }

    pollForSnapshot() {
        this.controller.pollForSnapshot();
    }

    snapshot() {
        const writer = new IslandWriter(this);
        return writer.snapshot(this, "$");
    }

<<<<<<< HEAD
    // return an object describing the island - currently { oC, mC, nanC, infC, zC, nC, nH, sC, sL } - for checking agreement between instances
=======
    // return an object describing the island - currently { oC, mC, nanC, infC, zC, nC, nH, sC, sL, fC } - for checking agreement between instances
>>>>>>> f398f020
    getSummaryHash() {
        return new IslandHasher().getHash(this);
    }

    random() {
        if (CurrentIsland !== this) throw Error("Island Error");
        return this._random();
    }

    randomID() {
        if (CurrentIsland !== this) throw Error("Island Error");
        let id = '';
        for (let i = 0; i < 4; i++) {
            id += (this._random.int32() >>> 0).toString(16).padStart(8, '0');
        }
        return id;
    }
}


function encode(receiver, selector, args) {
    if (args.length > 0) {
        const encoder = new MessageArgumentEncoder();
        args = encoder.encode(args);
    }
    return `${receiver}>${selector}${args.length > 0 ? JSON.stringify(args):""}`;
}

function decode(payload, island) {
    const [_, msg, argString] = payload.match(/^([^[]+)(\[.*)?$/i);
    const [receiver, selector] = msg.split('>');
    let args = [];
    if (argString) {
        const decoder = new MessageArgumentDecoder(island);
        args = decoder.decode(JSON.parse(argString));
    }
    return {receiver, selector, args};
}

function hasReceiver(payload, id) {
    return payload.match(new RegExp(`^${id}>`));
}

function hasSelector(payload, selector) {
    return payload.match(new RegExp(`>${selector}\\b`));
}

function hasReceiverAndSelector(payload, id, selector) {
    return payload.match(new RegExp(`^${id}>${selector}\\b`));
}

/** Answer true if seqA comes before seqB:
 * - sequence numbers are 32 bit unsigned ints with overflow
 * - seqA comes before seqB if it takes fewer increments to
 *    go from seqA to seqB (zero increments counts) than
 *    going from seqB to seqA
 * @typedef {Number} Uint32
 * @argument {Uint32} seqA
 * @argument {Uint32} seqB
 */
export function inSequence(seqA, seqB) {
    return ((seqB - seqA) | 0) >= 0;     // signed difference works with overflow
}

export class Message {
    static hasReceiver(msgData, id) { return hasReceiver(msgData[2], id); }
    static hasSelector(msgData, sel) { return hasSelector(msgData[2], sel); }
    static hasReceiverAndSelector(msgData, id, sel) { return hasReceiverAndSelector(msgData[2], id, sel); }

    constructor(time, seq, receiver, selector, args) {
        this.time = time;
        this.seq = seq;
        this.payload = encode(receiver, selector, args);
    }

    before(other) {
        // sort by time
        if (this.time !== other.time) return this.time < other.time;
        // internal before external
        if (this.isExternal() !== other.isExternal()) return other.isExternal();
        return this.isExternal()
            ? inSequence(this.externalSeq, other.externalSeq)
            : inSequence(this.internalSeq, other.internalSeq);
    }

    hasReceiver(id) { return hasReceiver(this.payload, id); }
    hasSelector(sel) { return hasSelector(this.payload, sel); }
    hasReceiverAndSelector(id, sel) { return hasReceiverAndSelector(this.payload, id, sel); }

    isExternal() { return this.seq & 1; }
    get externalSeq() { return (this.seq / 2) >>> 0; }
    set externalSeq(seq) { this.seq = seq * 2 + 1; }
    get internalSeq() { return (this.seq / 2) >>> 0; }
    set internalSeq(seq) { this.seq = seq * 2; }

    asState() {
        return [this.time, this.seq, this.payload];
    }

    static fromState(state) {
        const [time, seq, payload] = state;
        const { receiver, selector, args } = decode(payload);
        return new Message(time, seq, receiver, selector, args);
    }

    executeOn(island) {
        const { receiver, selector, args } = decode(this.payload, island);
        const object = island.lookUpModel(receiver);
        if (!object) displayWarning(`${this.shortString()} ${selector}(): receiver not found`);
        else if (selector[0] === '{') {
            const fn = bindQFunc(selector, object);
            execOnIsland(island, () => {
                inModelRealm(island, () => {
                    try {
                        fn(...args);
                    } catch (error) {
                        displayAppError(`${this.shortString()} ${fn}`, error);
                    }
                });
            });
        } else if (typeof object[selector] !== "function") {
            displayWarning(`${this.shortString()} ${object}.${selector}(): method not found`);
        } else execOnIsland(island, () => {
            inModelRealm(island, () => {
                try {
                    object[selector](...args);
                } catch (error) {
                    displayAppError(`${this.shortString()} ${object}.${selector}()`, error);
                }
            });
        });
    }

    shortString() {
        return `${this.isExternal() ? 'External' : 'Future'}Message`;
    }

    toString() {
        const { receiver, selector, args } = decode(this.payload);
        const ext = this.isExternal();
        const seq = ext ? this.externalSeq : this.internalSeq;
        return `${ext ? 'External' : 'Future'}Message[${this.time}${':#'[+ext]}${seq} ${receiver}.${selector}(${args.map(JSON.stringify).join(', ')})]`;
    }

    [Symbol.toPrimitive]() { return this.toString(); }
}

/*
const sumForFloat = (() => {
    const float = new Float64Array(1);
    const ints = new Int32Array(float.buffer);
    return fl => {
        float[0] = fl;
        return ints[0] + ints[1];
        };
    })();
*/
const sumForFloat = (() => {
    // use DataView so we can enforce little-endian interpretation of float as ints on any platform
    const buffer = new ArrayBuffer(8);
    const view = new DataView(buffer);
    return fl => {
        view.setFloat64(0, fl, true);
        return view.getInt32(0, true) + view.getInt32(4, true);
    };
    })();

// IslandHasher walks the object tree gathering statistics intended to help
// identify divergence between island instances.
class IslandHasher {
    constructor() {
        this.refs = new Map();
        this.todo = []; // we use breadth-first writing to limit stack depth
<<<<<<< HEAD
=======
        this.hashers = new Map();
        this.addHasher("Teatime:Message", Message);
        for (const modelClass of Model.allClasses()) {
            for (const [classId, ClassOrSpec] of Object.entries(Model.classTypes(modelClass))) this.addHasher(classId, ClassOrSpec);
        }
    }

    addHasher(classId, ClassOrSpec) {
        const { cls, write } = (Object.getPrototypeOf(ClassOrSpec) === Object.prototype) ? ClassOrSpec
            : { cls: ClassOrSpec, write: obj => Object.assign({}, obj) };
        this.hashers.set(cls, obj => this.hashStructure(obj, write(obj)));
>>>>>>> f398f020
    }

    /** @param {Island} island */
    getHash(island) {
        this.hashState = {
            oC: 0, // count of JS Objects
            mC: 0, // count of models
            nanC: 0, // count of NaNs
            infC: 0, // count of Infinities (+ve or -ve)
            zC: 0, // count of zeros
            nC: 0, // count of non-zero finite numbers
            nH: 0, // sum of the Int32 parts of non-zero numbers treated as Float64s
            sC: 0, // number of strings
<<<<<<< HEAD
            sL: 0  // sum of lengths of strings
=======
            sL: 0,  // sum of lengths of strings
            fC: 0  // count of future messages
>>>>>>> f398f020
        };

        for (const [key, value] of Object.entries(island)) {
            if (key === "controller") continue;
            if (key === "meta") continue;
            if (key === "_random") this.hash(value.state(), false);
            else if (key === "messages") {
                const messageArray = value.asArray(); // from PriorityQueue
                const count = this.hashState.fC = messageArray.length;
                if (count) this.hash(messageArray, false);
            } else this.hashEntry(key, value);
        }
        this.hashDeferred();
        return this.hashState;
    }

    hashDeferred() {
        while (this.todo.length > 0) {
            const { key, value } = this.todo.shift();
            this.hashEntry(key, value, false);
        }
    }

    hash(value, defer = true) {
        switch (typeof value) {
            case "number":
                if (Number.isNaN(value)) this.hashState.nanC++;
                else if (!Number.isFinite(value)) this.hashState.infC++;
                else if (value===0) this.hashState.zC++;
                else {
                    this.hashState.nC++;
                    this.hashState.nH += sumForFloat(value);
                }
                return;
            case "string":
                this.hashState.sC++;
                this.hashState.sL += value.length;
                return;
            case "boolean":
            case "undefined":
                return;
            default: {
                const type = Object.prototype.toString.call(value).slice(8, -1);
                switch (type) {
                    case "Array":
                        this.hashArray(value, defer);
                        return;
                    case "Set":
                    case "Map":
                    case "Uint8Array":
                    case "Uint16Array":
                    case "Float32Array":
                        this.hashStructure(value, [...value]);
                        return;
                    case "Object":
                        if (value instanceof Model) this.hashModel(value);
                        else this.hashObject(value, defer);
                        return;
                    case "Null": return;
                    default:
                        throw Error(`Don't know how to hash ${type}`);
                }
            }
        }
    }

    hashModel(model) {
        if (this.refs.has(model)) return;
        this.hashState.mC++;
        this.refs.set(model, true);      // register ref before recursing
        const descriptors = Object.getOwnPropertyDescriptors(model);
        for (const key of Object.keys(descriptors)) {
            if (key === "__realm") continue;
            const descriptor = descriptors[key];
            if (descriptor.value !== undefined) {
                this.hashEntry(key, descriptor.value);
            }
        }
    }

    hashObject(object, defer = true) {
        if (this.refs.has(object)) return;
        this.hashState.oC++;
        this.refs.set(object, true);      // register ref before recursing
        const descriptors = Object.getOwnPropertyDescriptors(object);
        for (const key of Object.keys(descriptors)) {
            const descriptor = descriptors[key];
            if (descriptor.value !== undefined) {
                this.hashEntry(key, descriptor.value, defer);
            }
        }
    }

    hashArray(array, defer = true) {
        if (this.refs.has(array)) return;
        this.refs.set(array, true);       // register ref before recursing
        for (let i = 0; i < array.length; i++) {
            this.hashEntry(i, array[i], defer);
        }
    }

    hashStructure(object, value) {
        if (value === undefined) return;
        if (this.refs.has(object)) return;
        this.refs.set(object, true);      // register ref before recursing
        this.hash(value, false);
    }

    hashEntry(key, value, defer = true) {
        if (key[0] === '$') { console.warn(`ignoring property ${key}`); return; }
        if (defer && typeof value === "object") {
            this.todo.push({ key, value });
            return;
        }
        this.hash(value);
    }
}


const floats = new Float64Array(2);
const ints = new Uint32Array(floats.buffer);

class IslandWriter {
    constructor(island) {
        this.island = island;
        this.nextRef = 1;
        this.refs = new Map();
        this.todo = []; // we use breadth-first writing to limit stack depth
        this.writers = new Map();
        this.addWriter("Teatime:Message", Message);
        for (const modelClass of Model.allClasses()) {
            for (const [classId, ClassOrSpec] of Object.entries(Model.classTypes(modelClass))) this.addWriter(classId, ClassOrSpec);
        }
    }

    addWriter(classId, ClassOrSpec) {
        const {cls, write} = (Object.getPrototypeOf(ClassOrSpec) === Object.prototype) ? ClassOrSpec
            : {cls: ClassOrSpec, write: obj => Object.assign({}, obj)};
        this.writers.set(cls, (obj, path) => this.writeAs(classId, obj, write(obj), path));
    }

    /** @param {Island} island */
    snapshot(island) {
        const state = {
            _random: island._random.state(),
            messages: this.write(island.messages.asArray()),
        };
        for (const [key, value] of Object.entries(island)) {
            if (key === "controller") continue;
            if (!state[key]) this.writeInto(state, key, value, "$");
        }
        this.writeDeferred();
        return state;
    }

    writeDeferred() {
        while (this.todo.length > 0) {
            const {state, key, value, path} = this.todo.shift();
            this.writeInto(state, key, value, path, false);
        }
    }

    write(value, path, defer=true) {
        switch (typeof value) {
            case "number":
                if (Number.isSafeInteger(value)) return value;
                if (Number.isNaN(value)) return {$class: 'NaN'};
                if (!Number.isFinite(value)) return {$class: 'Infinity', $value: Math.sign(value)};
                return this.writeFloat(value);
            case "string":
            case "boolean":
            case "undefined":
                return value;
            default: {
                const type = Object.prototype.toString.call(value).slice(8, -1);
                switch (type) {
                    case "Array": return this.writeArray(value, path, defer);
                    case "Set":
                    case "Map":
                    case "Uint8Array":
                    case "Uint16Array":
                    case "Float32Array":
                        return this.writeAs(type, value, [...value], path);
                    case "Object": {
                        if (value instanceof Model) return this.writeModel(value, path);
                        if (value.constructor === Object) return this.writeObject(value, path, defer);
                        const writer = this.writers.get(value.constructor);
                        if (writer) return writer(value, path);
                        throw Error(`Don't know how to write ${value.constructor.name} at ${path}`);
                    }
                    case "Null": return value;
                    default:
                        throw Error(`Don't know how to write ${type} at ${path}`);
                }
            }
        }
    }

    writeModel(model, path) {
        if (this.refs.has(model)) return this.writeRef(model);
        const state = {
            $model: Model.classToID(model.constructor),
        };
        this.refs.set(model, state);      // register ref before recursing
        const descriptors = Object.getOwnPropertyDescriptors(model);
        for (const key of Object.keys(descriptors).sort()) {
            if (key === "__realm") continue;
            const descriptor = descriptors[key];
            if (descriptor.value !== undefined) {
                this.writeInto(state, key, descriptor.value, path);
            }
        }
        return state;
    }

    writeObject(object, path, defer=true) {
        if (this.refs.has(object)) return this.writeRef(object);
        const state = {};
        this.refs.set(object, state);      // register ref before recursing
        const descriptors = Object.getOwnPropertyDescriptors(object);
        for (const key of Object.keys(descriptors).sort()) {
            const descriptor = descriptors[key];
            if (descriptor.value !== undefined) {
                this.writeInto(state, key, descriptor.value, path, defer);
            }
        }
        return state;
    }

    writeArray(array, path, defer=true) {
        if (this.refs.has(array)) return this.writeRef(array);
        const state = [];
        this.refs.set(array, state);       // register ref before recursing
        for (let i = 0; i < array.length; i++) {
            this.writeInto(state, i, array[i], path, defer);
        }
        return state;
    }

    writeFloat(value) {
        floats[0] = value;
        floats[1] = JSON.parse(JSON.stringify(value));
        if (ints[0] !== ints[2] || ints[1] !== ints[3]) throw Error("Float serialization error");
        return value;
    }

    writeAs(classID, object, value, path) {
        if (value === undefined) return value;
        if (this.refs.has(object)) return this.writeRef(object);
        const state = { $class: classID };
        this.refs.set(object, state);      // register ref before recursing
        const written = this.write(value, path, false);
        if (typeof written !== "object" || Array.isArray(written)) state.$value = written;
        else Object.assign(state, written);
        return state;
    }

    writeRef(object) {
        const state = this.refs.get(object);
        if (typeof state !== "object") throw Error("Non-object in refs: " + object);
        if (Array.isArray(state)) {
            // usually, extra properties on arrays don't get serialized to JSON
            // so we use this hack that does a one-time replacement of toJSON
            // on this particular array
            state.toJSON = function () {
                return {
                    $id: this.$id,
                    $class: "Array",
                    $value: [...this]
                };
            };
        }
        const $ref = state.$id || (state.$id = this.nextRef++);
        return {$ref};
    }

    writeInto(state, key, value, path, defer=true) {
        if (key[0] === '$') { console.warn(`ignoring property ${path}`); return; }
        if (defer && typeof value === "object") {
            this.todo.push({state, key, value, path});
            return;
        }
        const simpleKey = typeof key === "string" && key.match(/^[_a-z][_a-z0-9]*$/i);
        const newPath = path + (simpleKey ? `.${key}` : `[${JSON.stringify(key)}]`);
        const written = this.write(value, newPath);
        if (written !== undefined) state[key] = written;
    }
}

class IslandReader {
    constructor(island) {
        this.island = island;
        this.refs = new Map();
        this.todo = [];   // we use breadth-first reading to limit stack depth
        this.unresolved = [];
        this.readers = new Map();
        this.addReader("Teatime:Message", Message);
        for (const modelClass of Model.allClasses()) {
            for (const [classId, ClassOrSpec] of Object.entries(Model.classTypes(modelClass))) this.addReader(classId, ClassOrSpec);
        }
        this.readers.set("NaN", () => NaN);
        this.readers.set("Infinity", sign => sign * Infinity);
        this.readers.set("Set", array => new Set(array));
        this.readers.set("Map", array => new Map(array));
        this.readers.set("Array", array => array.slice(0));
        this.readers.set("Uint8Array", array => new Uint8Array(array));
        this.readers.set("Uint16Array", array => new Uint16Array(array));
        this.readers.set("Float32Array", array => new Float32Array(array));
    }

    addReader(classId, ClassOrSpec) {
        const read = (typeof ClassOrSpec === "object") ? ClassOrSpec.read
            : state => Object.assign(Object.create(ClassOrSpec.prototype), state);
        this.readers.set(classId, read);
    }

    readIsland(snapshot, root) {
        if (root !== "$") throw Error("Island must be root object");
        const islandData = {
            _random: new SeedRandom(null, { state: snapshot._random }),
        };
        for (const [key, value] of Object.entries(snapshot)) {
            if (!islandData[key]) this.readInto(islandData, key, value, root);
        }
        this.readDeferred();
        this.resolveRefs();
        return islandData;
    }

    readDeferred() {
        while (this.todo.length > 0) {
            const {object, key, value, path} = this.todo.shift();
            this.readInto(object, key, value, path, 1);
        }
    }

    resolveRefs() {
        for (const {object, key, ref, path} of this.unresolved) {
            if (this.refs.has(ref)) {
                object[key] = this.refs.get(ref);
            } else {
                throw Error(`Unresolved ref: ${ref} at ${path}[${JSON.stringify(key)}]`);
            }
        }
    }

    read(value, path, nodefer=0) {
        switch (typeof value) {
            case "number":
            case "string":
            case "boolean":
                return value;
            default: {
                const type = Object.prototype.toString.call(value).slice(8, -1);
                switch (type) {
                    case "Array": return this.readArray(value, path, nodefer);
                    case "Null": return null;
                    case "Object": {
                        const { $class, $model, $ref } = value;
                        if ($ref) throw Error("refs should have been handled in readInto()");
                        if ($model) return this.readModel(value, path);
                        if ($class) return this.readAs($class, value, path);
                        return this.readObject(Object, value, path, nodefer);
                    }
                    default:
                        throw Error(`Don't know how to read ${type} at ${path}`);
                }
            }
        }
    }

    readModel(state, path) {
        const model = Model.instantiateClassID(state.$model, state.id);
        if (state.$id) this.refs.set(state.$id, model);
        for (const [key, value] of Object.entries(state)) {
            if (key === "id" || key[0] === "$") continue;
            this.readInto(model, key, value, path);
        }
        return model;
    }

    readObject(Class, state, path, nodefer=0) {
        const object = new Class();
        if (state.$id) this.refs.set(state.$id, object);
        for (const [key, value] of Object.entries(state)) {
            if (key[0] === "$") continue;
            this.readInto(object, key, value, path, nodefer);
        }
        return object;
    }

    readArray(array, path, nodefer=0) {
        const result = [];
        if (array.$id) this.refs.set(array.$id, result);
        for (let i = 0; i < array.length; i++) {
            if (array[i] !== undefined) this.readInto(result, i, array[i], path, nodefer); // allow for missing indices
        }
        return result;
    }

    readAs(classID, state, path) {
        let temp = {};
        const unresolved = new Map();
        if ("$value" in state) temp = this.read(state.$value, path, 2);     // Map needs to resolve array of arrays, so 2
        else for (const [key, value] of Object.entries(state)) {
            if (key[0] === "$") continue;
            const ref = value && value.$ref;
            if (ref) {
                if (this.refs.has(ref)) temp[key] = this.refs.get(ref);
                else {
                    temp[key] = "placeholder";
                    unresolved.set(ref, key);
                }
            } else {
                this.readInto(temp, key, value, path, 1);
            }
        }
        const reader = this.readers.get(classID);
        const object = reader(temp, path);
        if (state.$id) this.refs.set(state.$id, object);
        for (const [ref, key] of unresolved.entries()) {
            this.unresolved.push({object, key, ref, path});
        }
        return object;
    }

    readRef(object, key, value, path) {
        if (!value || !value.$ref) return false;
        const ref = value.$ref;
        if (this.refs.has(ref)) {
            object[key] = this.refs.get(ref);
        } else {
            object[key] = "placeholder";
            this.unresolved.push({object, key, ref, path});
        }
        return true;
    }

    readInto(object, key, value, path, nodefer=0) {
        if (this.readRef(object, key, value, path)) return;
        if (nodefer === 0 && typeof value === "object") {
            this.todo.push({object, key, value, path});
            return;
        }
        const simpleKey = typeof key === "string" && key.match(/^[_a-z][_a-z0-9]*$/i);
        const newPath = path + (simpleKey ? `.${key}` : `[${JSON.stringify(key)}]`);
        object[key] = this.read(value, newPath, nodefer > 0 ? nodefer - 1 : 0);
    }
}


class MessageArgumentEncoder extends IslandWriter {
    encode(args) {
        const encoded = this.writeArray(args, '$');
        this.writeDeferred();
        return encoded;
    }

    writeModel(model) {
        return { $ref: model.id };
    }
}

class MessageArgumentDecoder extends IslandReader {
    decode(args) {
        const decoded = this.readArray(args, '$');
        this.readDeferred();
        return decoded;
    }

    resolveRefs() {
        for (const {object, key, ref, path} of this.unresolved) {
            if (this.refs.has(ref)) {
                object[key] = this.refs.get(ref);
            } else {
                const model = this.island.lookUp(ref);
                if (model) object[key] = model;
                else throw Error(`Unresolved ref: ${ref} at ${path}[${JSON.stringify(key)}]`);
            }
        }
    }
}

/** helper that traverses a dummy object and gathers all object classes,
 * including otherwise inaccessible ones. Returns a mapping that can be returned in
 * a Model's static types() method */
export function gatherInternalClassTypes(dummyObject, prefix) {
    const gatheredClasses = {};
    const seen = new Set();
    gatherInternalClassTypesRec({root: dummyObject}, prefix, gatheredClasses, seen);
    return gatheredClasses;
}

function gatherInternalClassTypesRec(dummyObject, prefix="", gatheredClasses={}, seen=new Set()) {
    const newObjects = Object.values(dummyObject)
        .filter(prop => {
            const type = Object.prototype.toString.call(prop).slice(8, -1);
            return (type === "Object" || type === "Array") && !seen.has(prop);
        });
    for (const obj of newObjects) {
        seen.add(obj);
        const className = prefix + "." + obj.constructor.name;
        if (gatheredClasses[className]) {
            if (gatheredClasses[className] !== obj.constructor) {
                throw new Error("Class with name " + className + " already gathered, but new one has different identity");
            }
        } else {
            gatheredClasses[className] = obj.constructor;
        }
    }
    // we did breadth-first
    for (const obj of newObjects) {
        gatherInternalClassTypesRec(obj, prefix, gatheredClasses, seen);
    }
}<|MERGE_RESOLUTION|>--- conflicted
+++ resolved
@@ -485,11 +485,7 @@
         return writer.snapshot(this, "$");
     }
 
-<<<<<<< HEAD
-    // return an object describing the island - currently { oC, mC, nanC, infC, zC, nC, nH, sC, sL } - for checking agreement between instances
-=======
     // return an object describing the island - currently { oC, mC, nanC, infC, zC, nC, nH, sC, sL, fC } - for checking agreement between instances
->>>>>>> f398f020
     getSummaryHash() {
         return new IslandHasher().getHash(this);
     }
@@ -663,8 +659,6 @@
     constructor() {
         this.refs = new Map();
         this.todo = []; // we use breadth-first writing to limit stack depth
-<<<<<<< HEAD
-=======
         this.hashers = new Map();
         this.addHasher("Teatime:Message", Message);
         for (const modelClass of Model.allClasses()) {
@@ -676,7 +670,6 @@
         const { cls, write } = (Object.getPrototypeOf(ClassOrSpec) === Object.prototype) ? ClassOrSpec
             : { cls: ClassOrSpec, write: obj => Object.assign({}, obj) };
         this.hashers.set(cls, obj => this.hashStructure(obj, write(obj)));
->>>>>>> f398f020
     }
 
     /** @param {Island} island */
@@ -690,12 +683,8 @@
             nC: 0, // count of non-zero finite numbers
             nH: 0, // sum of the Int32 parts of non-zero numbers treated as Float64s
             sC: 0, // number of strings
-<<<<<<< HEAD
-            sL: 0  // sum of lengths of strings
-=======
             sL: 0,  // sum of lengths of strings
             fC: 0  // count of future messages
->>>>>>> f398f020
         };
 
         for (const [key, value] of Object.entries(island)) {
